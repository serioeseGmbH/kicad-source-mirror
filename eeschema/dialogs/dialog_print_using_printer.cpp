--- conflicted
+++ resolved
@@ -324,27 +324,20 @@
     tmp_startvisu = aScreen->m_StartVisu;
     oldZoom = aScreen->GetZoom();
     old_org = aScreen->m_DrawOrg;
+
     oldClipBox = *panel->GetClipBox();
 
-<<<<<<< HEAD
-    // Change scale factor, offsets, and clip box to print the whole page.
-    panel->m_ClipBox.SetOrigin( wxPoint( 0, 0 ) );
-    panel->m_ClipBox.SetSize( wxSize( 0x7FFFFF0, 0x7FFFFF0 ) );
-=======
     // Change clip box to print the whole page.
     #define MAX_VALUE (INT_MAX/2)   // MAX_VALUE is the max we can use in an integer
                                     // and that allows calculations without overflow
     panel->SetClipBox( EDA_RECT( wxPoint( 0, 0 ), wxSize( MAX_VALUE, MAX_VALUE ) ) );
->>>>>>> 1db4a96c
 
     // Change scale factor and offset to print the whole page.
     bool printReference = parent->GetPrintSheetReference();
 
     if( printReference )
     {
-        /* Draw the page to a memory and let the dc calculate the drawing
-         * limits.
-         */
+        // Draw the page to a memory and let the dc calculate the drawing limits.
         wxBitmap psuedoBitmap( 1, 1 );
         wxMemoryDC memDC;
         memDC.SelectObject( psuedoBitmap );
