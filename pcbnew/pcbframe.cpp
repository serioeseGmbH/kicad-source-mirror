/*
 * This program source code file is part of KiCad, a free EDA CAD application.
 *
 * Copyright (C) 2004-2010 Jean-Pierre Charras, jean-pierre.charras@gpisa-lab.inpg.fr
 * Copyright (C) 2010 SoftPLC Corporation, Dick Hollenbeck <dick@softplc.com>
 * Copyright (C) 2011 Wayne Stambaugh <stambaughw@verizon.net>
 * Copyright (C) 2010 KiCad Developers, see change_log.txt for contributors.
 *
 * This program is free software; you can redistribute it and/or
 * modify it under the terms of the GNU General Public License
 * as published by the Free Software Foundation; either version 2
 * of the License, or (at your option) any later version.
 *
 * This program is distributed in the hope that it will be useful,
 * but WITHOUT ANY WARRANTY; without even the implied warranty of
 * MERCHANTABILITY or FITNESS FOR A PARTICULAR PURPOSE.  See the
 * GNU General Public License for more details.
 *
 * You should have received a copy of the GNU General Public License
 * along with this program; if not, you may find one here:
 * http://www.gnu.org/licenses/old-licenses/gpl-2.0.html
 * or you may search the http://www.gnu.org website for the version 2 license,
 * or you may write to the Free Software Foundation, Inc.,
 * 51 Franklin Street, Fifth Floor, Boston, MA  02110-1301, USA
 */

/**
 * @file pcbframe.cpp
 * @brief PCB editor main window implementation.
 */

#include <fctsys.h>
#include <appl_wxstruct.h>
#include <class_drawpanel.h>
#include <confirm.h>
#include <wxPcbStruct.h>
#include <pcbcommon.h>      // enum PCB_VISIBLE
#include <collectors.h>
#include <build_version.h>
#include <macros.h>
#include <3d_viewer.h>
#include <msgpanel.h>
#include <fp_lib_table.h>

#include <pcbnew.h>
#include <protos.h>
#include <pcbnew_id.h>
#include <drc_stuff.h>
#include <layer_widget.h>
#include <dialog_design_rules.h>
#include <class_pcb_layer_widget.h>
#include <hotkeys.h>
#include <pcbnew_config.h>
#include <module_editor_frame.h>
#include <dialog_SVG_print.h>
#include <dialog_helpers.h>
#include <dialog_plot.h>
#include <convert_from_iu.h>
#include <view/view.h>
#include <painter.h>

#include <tool/tool_manager.h>
#include <tool/tool_dispatcher.h>

#if defined(KICAD_SCRIPTING) || defined(KICAD_SCRIPTING_WXPYTHON)
#include <python_scripting.h>
#endif

#include <class_drawpanel_gal.h>

// Keys used in read/write config
#define OPTKEY_DEFAULT_LINEWIDTH_VALUE  wxT( "PlotLineWidth_mm" )
#define PCB_SHOW_FULL_RATSNET_OPT       wxT( "PcbFullRatsnest" )
#define PCB_MAGNETIC_PADS_OPT           wxT( "PcbMagPadOpt" )
#define PCB_MAGNETIC_TRACKS_OPT         wxT( "PcbMagTrackOpt" )
#define SHOW_MICROWAVE_TOOLS            wxT( "ShowMicrowaveTools" )
#define SHOW_LAYER_MANAGER_TOOLS        wxT( "ShowLayerManagerTools" )


BEGIN_EVENT_TABLE( PCB_EDIT_FRAME, PCB_BASE_FRAME )
    EVT_SOCKET( ID_EDA_SOCKET_EVENT_SERV, PCB_EDIT_FRAME::OnSockRequestServer )
    EVT_SOCKET( ID_EDA_SOCKET_EVENT, PCB_EDIT_FRAME::OnSockRequest )

    EVT_COMBOBOX( ID_ON_ZOOM_SELECT, PCB_EDIT_FRAME::OnSelectZoom )
    EVT_COMBOBOX( ID_ON_GRID_SELECT, PCB_EDIT_FRAME::OnSelectGrid )

    EVT_CLOSE( PCB_EDIT_FRAME::OnCloseWindow )
    EVT_SIZE( PCB_EDIT_FRAME::OnSize )

    EVT_TOOL( ID_LOAD_FILE, PCB_EDIT_FRAME::Files_io )
    EVT_TOOL( ID_MENU_READ_BOARD_BACKUP_FILE, PCB_EDIT_FRAME::Files_io )
    EVT_TOOL( ID_MENU_RECOVER_BOARD_AUTOSAVE, PCB_EDIT_FRAME::Files_io )
    EVT_TOOL( ID_NEW_BOARD, PCB_EDIT_FRAME::Files_io )
    EVT_TOOL( ID_SAVE_BOARD, PCB_EDIT_FRAME::Files_io )
    EVT_TOOL( ID_OPEN_MODULE_EDITOR, PCB_EDIT_FRAME::Process_Special_Functions )
    EVT_TOOL( ID_OPEN_MODULE_VIEWER, PCB_EDIT_FRAME::Process_Special_Functions )

    // Menu Files:
    EVT_MENU( ID_MAIN_MENUBAR, PCB_EDIT_FRAME::Process_Special_Functions )

    EVT_MENU( ID_APPEND_FILE, PCB_EDIT_FRAME::Files_io )
    EVT_MENU( ID_SAVE_BOARD_AS, PCB_EDIT_FRAME::Files_io )
    EVT_MENU_RANGE( wxID_FILE1, wxID_FILE9, PCB_EDIT_FRAME::OnFileHistory )

    EVT_MENU( ID_GEN_PLOT, PCB_EDIT_FRAME::ToPlotter )

    EVT_MENU( ID_GEN_EXPORT_SPECCTRA, PCB_EDIT_FRAME::ExportToSpecctra )
    EVT_MENU( ID_GEN_EXPORT_FILE_GENCADFORMAT, PCB_EDIT_FRAME::ExportToGenCAD )
    EVT_MENU( ID_GEN_EXPORT_FILE_MODULE_REPORT, PCB_EDIT_FRAME::GenFootprintsReport )
    EVT_MENU( ID_GEN_EXPORT_FILE_VRML, PCB_EDIT_FRAME::OnExportVRML )

    EVT_MENU( ID_GEN_IMPORT_SPECCTRA_SESSION,PCB_EDIT_FRAME::ImportSpecctraSession )
    EVT_MENU( ID_GEN_IMPORT_SPECCTRA_DESIGN, PCB_EDIT_FRAME::ImportSpecctraDesign )

    EVT_MENU( ID_MENU_ARCHIVE_NEW_MODULES, PCB_EDIT_FRAME::Process_Special_Functions )
    EVT_MENU( ID_MENU_ARCHIVE_ALL_MODULES, PCB_EDIT_FRAME::Process_Special_Functions )

    EVT_MENU( wxID_EXIT, PCB_EDIT_FRAME::OnQuit )

    // menu Config
	
    /* Tom's hacks start */	
    EVT_MENU ( ID_SELECTION_TOOL, PCB_EDIT_FRAME::onGenericCommand )
    EVT_TOOL ( ID_SELECTION_TOOL, PCB_EDIT_FRAME::onGenericCommand )
    EVT_MENU ( ID_PNS_ROUTER_TOOL, PCB_EDIT_FRAME::onGenericCommand )
    EVT_TOOL ( ID_PNS_ROUTER_TOOL, PCB_EDIT_FRAME::onGenericCommand )
    /* Tom's hacks end */
		
    EVT_MENU( ID_PCB_DRAWINGS_WIDTHS_SETUP, PCB_EDIT_FRAME::OnConfigurePcbOptions )
    EVT_MENU( ID_CONFIG_REQ, PCB_EDIT_FRAME::Process_Config )
    EVT_MENU( ID_PCB_LIB_TABLE_EDIT, PCB_EDIT_FRAME::Process_Config )
    EVT_MENU( ID_CONFIG_SAVE, PCB_EDIT_FRAME::Process_Config )
    EVT_MENU( ID_CONFIG_READ, PCB_EDIT_FRAME::Process_Config )
    EVT_MENU_RANGE( ID_PREFERENCES_HOTKEY_START, ID_PREFERENCES_HOTKEY_END,
                    PCB_EDIT_FRAME::Process_Config )
    EVT_MENU( ID_MENU_PCB_SHOW_HIDE_LAYERS_MANAGER_DIALOG, PCB_EDIT_FRAME::Process_Config )
    EVT_MENU( wxID_PREFERENCES, PCB_EDIT_FRAME::Process_Config )
    EVT_MENU( ID_PCB_LAYERS_SETUP, PCB_EDIT_FRAME::Process_Config )
    EVT_MENU( ID_PCB_MASK_CLEARANCE, PCB_EDIT_FRAME::Process_Config )
    EVT_MENU( ID_PCB_PAD_SETUP, PCB_EDIT_FRAME::Process_Config )
    EVT_MENU( ID_CONFIG_SAVE, PCB_EDIT_FRAME::Process_Config )
    EVT_MENU( ID_CONFIG_READ, PCB_EDIT_FRAME::Process_Config )
    EVT_MENU( ID_PREFRENCES_MACROS_SAVE, PCB_EDIT_FRAME::Process_Config )
    EVT_MENU( ID_PREFRENCES_MACROS_READ, PCB_EDIT_FRAME::Process_Config )
    EVT_MENU( ID_PCB_DISPLAY_OPTIONS_SETUP, PCB_EDIT_FRAME::InstallDisplayOptionsDialog )
    EVT_MENU( ID_PCB_USER_GRID_SETUP, PCB_EDIT_FRAME::Process_Special_Functions )

    EVT_MENU_RANGE( ID_LANGUAGE_CHOICE, ID_LANGUAGE_CHOICE_END, PCB_EDIT_FRAME::SetLanguage )

    // menu Postprocess
    EVT_MENU( ID_PCB_GEN_POS_MODULES_FILE, PCB_EDIT_FRAME::GenFootprintsPositionFile )
    EVT_MENU( ID_PCB_GEN_DRILL_FILE, PCB_EDIT_FRAME::InstallDrillFrame )
    EVT_MENU( ID_PCB_GEN_D356_FILE, PCB_EDIT_FRAME::GenD356File )
    EVT_MENU( ID_PCB_GEN_CMP_FILE, PCB_EDIT_FRAME::RecreateCmpFileFromBoard )
    EVT_MENU( ID_PCB_GEN_BOM_FILE_FROM_BOARD, PCB_EDIT_FRAME::RecreateBOMFileFromBoard )

    // menu Miscellaneous
    EVT_MENU( ID_MENU_LIST_NETS, PCB_EDIT_FRAME::ListNetsAndSelect )
    EVT_MENU( ID_PCB_GLOBAL_DELETE, PCB_EDIT_FRAME::Process_Special_Functions )
    EVT_MENU( ID_MENU_PCB_CLEAN, PCB_EDIT_FRAME::Process_Special_Functions )
    EVT_MENU( ID_MENU_PCB_SWAP_LAYERS, PCB_EDIT_FRAME::Process_Special_Functions )
    EVT_MENU( ID_MENU_PCB_RESET_TEXTMODULE_FIELDS_SIZES,
              PCB_EDIT_FRAME::OnResetModuleTextSizes )

    // Menu Help
    EVT_MENU( wxID_HELP, EDA_DRAW_FRAME::GetKicadHelp )
    EVT_MENU( wxID_INDEX, EDA_DRAW_FRAME::GetKicadHelp )
    EVT_MENU( wxID_ABOUT, EDA_BASE_FRAME::GetKicadAbout )

    // Menu 3D Frame
    EVT_MENU( ID_MENU_PCB_SHOW_3D_FRAME, PCB_EDIT_FRAME::Show3D_Frame )

    // Switching canvases
    EVT_MENU( ID_MENU_CANVAS_DEFAULT,           PCB_EDIT_FRAME::SwitchCanvas )
    EVT_MENU( ID_MENU_CANVAS_CAIRO,             PCB_EDIT_FRAME::SwitchCanvas )
    EVT_MENU( ID_MENU_CANVAS_OPENGL,            PCB_EDIT_FRAME::SwitchCanvas )

    // Menu Get Design Rules Editor
    EVT_MENU( ID_MENU_PCB_SHOW_DESIGN_RULES_DIALOG, PCB_EDIT_FRAME::ShowDesignRulesEditor )

    // Horizontal toolbar
    EVT_TOOL( ID_TO_LIBRARY, PCB_EDIT_FRAME::Process_Special_Functions )
    EVT_TOOL( ID_SHEET_SET, EDA_DRAW_FRAME::Process_PageSettings )
    EVT_TOOL( wxID_CUT, PCB_EDIT_FRAME::Process_Special_Functions )
    EVT_TOOL( wxID_COPY, PCB_EDIT_FRAME::Process_Special_Functions )
    EVT_TOOL( wxID_PASTE, PCB_EDIT_FRAME::Process_Special_Functions )
    EVT_TOOL( wxID_UNDO, PCB_EDIT_FRAME::GetBoardFromUndoList )
    EVT_TOOL( wxID_REDO, PCB_EDIT_FRAME::GetBoardFromRedoList )
    EVT_TOOL( wxID_PRINT, PCB_EDIT_FRAME::ToPrinter )
    EVT_TOOL( ID_GEN_PLOT_SVG, PCB_EDIT_FRAME::SVG_Print )
    EVT_TOOL( ID_GEN_PLOT, PCB_EDIT_FRAME::Process_Special_Functions )
    EVT_TOOL( ID_FIND_ITEMS, PCB_EDIT_FRAME::Process_Special_Functions )
    EVT_TOOL( ID_GET_NETLIST, PCB_EDIT_FRAME::Process_Special_Functions )
    EVT_TOOL( ID_DRC_CONTROL, PCB_EDIT_FRAME::Process_Special_Functions )
    EVT_TOOL( ID_AUX_TOOLBAR_PCB_SELECT_LAYER_PAIR, PCB_EDIT_FRAME::Process_Special_Functions )
    EVT_TOOL( ID_AUX_TOOLBAR_PCB_SELECT_AUTO_WIDTH, PCB_EDIT_FRAME::Tracks_and_Vias_Size_Event )
    EVT_COMBOBOX( ID_TOOLBARH_PCB_SELECT_LAYER, PCB_EDIT_FRAME::Process_Special_Functions )
    EVT_COMBOBOX( ID_AUX_TOOLBAR_PCB_TRACK_WIDTH, PCB_EDIT_FRAME::Tracks_and_Vias_Size_Event )
    EVT_COMBOBOX( ID_AUX_TOOLBAR_PCB_VIA_SIZE, PCB_EDIT_FRAME::Tracks_and_Vias_Size_Event )
    EVT_TOOL( ID_TOOLBARH_PCB_MODE_MODULE, PCB_EDIT_FRAME::OnSelectAutoPlaceMode )
    EVT_TOOL( ID_TOOLBARH_PCB_MODE_TRACKS, PCB_EDIT_FRAME::OnSelectAutoPlaceMode )
    EVT_TOOL( ID_TOOLBARH_PCB_FREEROUTE_ACCESS, PCB_EDIT_FRAME::Access_to_External_Tool )
#ifdef KICAD_SCRIPTING_WXPYTHON
    EVT_TOOL( ID_TOOLBARH_PCB_SCRIPTING_CONSOLE, PCB_EDIT_FRAME::ScriptingConsoleEnableDisable )
#endif
    // Option toolbar
    EVT_TOOL( ID_TB_OPTIONS_DRC_OFF,
                    PCB_EDIT_FRAME::OnSelectOptionToolbar )
    EVT_TOOL( ID_TB_OPTIONS_SHOW_RATSNEST,
                    PCB_EDIT_FRAME::OnSelectOptionToolbar )
    EVT_TOOL( ID_TB_OPTIONS_SHOW_MODULE_RATSNEST,
                    PCB_EDIT_FRAME::OnSelectOptionToolbar )
    EVT_TOOL( ID_TB_OPTIONS_AUTO_DEL_TRACK,
                    PCB_EDIT_FRAME::OnSelectOptionToolbar )
    EVT_TOOL( ID_TB_OPTIONS_SHOW_VIAS_SKETCH,
                    PCB_EDIT_FRAME::OnSelectOptionToolbar )
    EVT_TOOL( ID_TB_OPTIONS_SHOW_TRACKS_SKETCH,
                    PCB_EDIT_FRAME::OnSelectOptionToolbar )
    EVT_TOOL( ID_TB_OPTIONS_SHOW_HIGH_CONTRAST_MODE,
                    PCB_EDIT_FRAME::OnSelectOptionToolbar )
    EVT_TOOL( ID_TB_OPTIONS_SHOW_EXTRA_VERTICAL_TOOLBAR_MICROWAVE,
                    PCB_EDIT_FRAME::OnSelectOptionToolbar )

    EVT_TOOL_RANGE( ID_TB_OPTIONS_SHOW_ZONES, ID_TB_OPTIONS_SHOW_ZONES_OUTLINES_ONLY,
                    PCB_EDIT_FRAME::OnSelectOptionToolbar )

    EVT_TOOL( ID_TB_OPTIONS_SHOW_MANAGE_LAYERS_VERTICAL_TOOLBAR,
              PCB_EDIT_FRAME::OnSelectOptionToolbar )

    // Vertical main toolbar:
    EVT_TOOL( ID_NO_TOOL_SELECTED, PCB_EDIT_FRAME::OnSelectTool )
    EVT_TOOL_RANGE( ID_PCB_HIGHLIGHT_BUTT, ID_PCB_PLACE_GRID_COORD_BUTT,
                    PCB_EDIT_FRAME::OnSelectTool )

    EVT_TOOL_RANGE( ID_PCB_MUWAVE_START_CMD, ID_PCB_MUWAVE_END_CMD,
                    PCB_EDIT_FRAME::ProcessMuWaveFunctions )

    EVT_MENU_RANGE( ID_POPUP_PCB_AUTOPLACE_START_RANGE, ID_POPUP_PCB_AUTOPLACE_END_RANGE,
                    PCB_EDIT_FRAME::AutoPlace )

    EVT_MENU( ID_POPUP_PCB_REORIENT_ALL_MODULES, PCB_EDIT_FRAME::OnOrientFootprints )

    EVT_MENU_RANGE( ID_POPUP_PCB_START_RANGE, ID_POPUP_PCB_END_RANGE,
                    PCB_EDIT_FRAME::Process_Special_Functions )

    // Tracks and vias sizes general options
    EVT_MENU_RANGE( ID_POPUP_PCB_SELECT_WIDTH_START_RANGE,
                    ID_POPUP_PCB_SELECT_WIDTH_END_RANGE,
                    PCB_EDIT_FRAME::Tracks_and_Vias_Size_Event )

    // popup menus
    EVT_MENU( ID_POPUP_PCB_DELETE_TRACKSEG, PCB_EDIT_FRAME::Process_Special_Functions )
    EVT_MENU_RANGE( ID_POPUP_GENERAL_START_RANGE, ID_POPUP_GENERAL_END_RANGE,
                    PCB_EDIT_FRAME::Process_Special_Functions )

    // User interface update event handlers.
    EVT_UPDATE_UI( ID_SAVE_BOARD, PCB_EDIT_FRAME::OnUpdateSave )
    EVT_UPDATE_UI( ID_AUX_TOOLBAR_PCB_SELECT_LAYER_PAIR, PCB_EDIT_FRAME::OnUpdateLayerPair )
    EVT_UPDATE_UI( ID_TOOLBARH_PCB_SELECT_LAYER, PCB_EDIT_FRAME::OnUpdateLayerSelectBox )
    EVT_UPDATE_UI( ID_TB_OPTIONS_DRC_OFF, PCB_EDIT_FRAME::OnUpdateDrcEnable )
    EVT_UPDATE_UI( ID_TB_OPTIONS_SHOW_RATSNEST, PCB_EDIT_FRAME::OnUpdateShowBoardRatsnest )
    EVT_UPDATE_UI( ID_TB_OPTIONS_SHOW_MODULE_RATSNEST, PCB_EDIT_FRAME::OnUpdateShowModuleRatsnest )
    EVT_UPDATE_UI( ID_TB_OPTIONS_AUTO_DEL_TRACK, PCB_EDIT_FRAME::OnUpdateAutoDeleteTrack )
    EVT_UPDATE_UI( ID_TB_OPTIONS_SHOW_VIAS_SKETCH, PCB_EDIT_FRAME::OnUpdateViaDrawMode )
    EVT_UPDATE_UI( ID_TB_OPTIONS_SHOW_TRACKS_SKETCH, PCB_EDIT_FRAME::OnUpdateTraceDrawMode )
    EVT_UPDATE_UI( ID_TB_OPTIONS_SHOW_HIGH_CONTRAST_MODE,
                   PCB_EDIT_FRAME::OnUpdateHighContrastDisplayMode )
    EVT_UPDATE_UI( ID_TB_OPTIONS_SHOW_MANAGE_LAYERS_VERTICAL_TOOLBAR,
                   PCB_EDIT_FRAME::OnUpdateShowLayerManager )
    EVT_UPDATE_UI( ID_TB_OPTIONS_SHOW_EXTRA_VERTICAL_TOOLBAR_MICROWAVE,
                   PCB_EDIT_FRAME::OnUpdateShowMicrowaveToolbar )
    EVT_UPDATE_UI( ID_NO_TOOL_SELECTED, PCB_EDIT_FRAME::OnUpdateVerticalToolbar )
    EVT_UPDATE_UI( ID_AUX_TOOLBAR_PCB_TRACK_WIDTH, PCB_EDIT_FRAME::OnUpdateSelectTrackWidth )
    EVT_UPDATE_UI( ID_AUX_TOOLBAR_PCB_SELECT_AUTO_WIDTH,
                   PCB_EDIT_FRAME::OnUpdateSelectAutoTrackWidth )
    EVT_UPDATE_UI( ID_POPUP_PCB_SELECT_AUTO_WIDTH, PCB_EDIT_FRAME::OnUpdateSelectAutoTrackWidth )
    EVT_UPDATE_UI( ID_AUX_TOOLBAR_PCB_VIA_SIZE, PCB_EDIT_FRAME::OnUpdateSelectViaSize )
    EVT_UPDATE_UI( ID_TOOLBARH_PCB_MODE_MODULE, PCB_EDIT_FRAME::OnUpdateAutoPlaceModulesMode )
    EVT_UPDATE_UI( ID_TOOLBARH_PCB_MODE_TRACKS, PCB_EDIT_FRAME::OnUpdateAutoPlaceTracksMode )
    EVT_UPDATE_UI_RANGE( ID_POPUP_PCB_SELECT_WIDTH1, ID_POPUP_PCB_SELECT_WIDTH8,
                         PCB_EDIT_FRAME::OnUpdateSelectTrackWidth )
    EVT_UPDATE_UI_RANGE( ID_POPUP_PCB_SELECT_VIASIZE1, ID_POPUP_PCB_SELECT_VIASIZE8,
                         PCB_EDIT_FRAME::OnUpdateSelectViaSize )
    EVT_UPDATE_UI_RANGE( ID_PCB_HIGHLIGHT_BUTT, ID_PCB_PLACE_GRID_COORD_BUTT,
                         PCB_EDIT_FRAME::OnUpdateVerticalToolbar )
    EVT_UPDATE_UI_RANGE( ID_TB_OPTIONS_SHOW_ZONES, ID_TB_OPTIONS_SHOW_ZONES_OUTLINES_ONLY,
                         PCB_EDIT_FRAME::OnUpdateZoneDisplayStyle )
END_EVENT_TABLE()


///////****************************///////////:

#define PCB_EDIT_FRAME_NAME wxT( "PcbFrame" )

PCB_EDIT_FRAME::PCB_EDIT_FRAME( wxWindow* parent, const wxString& title,
                                const wxPoint& pos, const wxSize& size,
                                long style ) :
    PCB_BASE_FRAME( parent, PCB_FRAME_TYPE, title, pos, size,
                    style, PCB_EDIT_FRAME_NAME )
{
    m_FrameName = PCB_EDIT_FRAME_NAME;
    m_showBorderAndTitleBlock = true;   // true to display sheet references
    m_showAxis = false;                 // true to display X and Y axis
    m_showOriginAxis = true;
    m_showGridAxis = true;
    m_SelTrackWidthBox = NULL;
    m_SelViaSizeBox = NULL;
    m_SelLayerBox = NULL;
    m_show_microwave_tools = false;
    m_show_layer_manager_tools = true;
    m_HotkeysZoomAndGridList = g_Board_Editor_Hokeys_Descr;
    m_hasAutoSave = true;
    m_RecordingMacros = -1;
    m_microWaveToolBar = NULL;
    m_useCmpFileForFpNames = true;

#if defined( USE_FP_LIB_TABLE )
    m_footprintLibTable = NULL;
    m_globalFootprintTable = NULL;
#endif

#ifdef KICAD_SCRIPTING_WXPYTHON
    m_pythonPanel = NULL;
#endif

    for ( int i = 0; i < 10; i++ )
        m_Macros[i].m_Record.clear();
    
    SetBoard( new BOARD() );

    // Create the PCB_LAYER_WIDGET *after* SetBoard():

    wxFont font = wxSystemSettings::GetFont( wxSYS_DEFAULT_GUI_FONT );
    int pointSize = font.GetPointSize();
    int screenHeight = wxSystemSettings::GetMetric( wxSYS_SCREEN_Y );

    // printf( "pointSize:%d  80%%:%d\n", pointSize, (pointSize*8)/10 );

    if( screenHeight <= 900 )
        pointSize = (pointSize * 8) / 10;

    m_Layers = new PCB_LAYER_WIDGET( this, m_galCanvas, pointSize );

    m_drc = new DRC( this );        // these 2 objects point to each other

    wxIcon  icon;
    icon.CopyFromBitmap( KiBitmap( icon_pcbnew_xpm ) );
    SetIcon( icon );

    SetScreen( new PCB_SCREEN( GetPageSettings().GetSizeIU() ) );

    // PCB drawings start in the upper left corner.
    GetScreen()->m_Center = false;

    // LoadSettings() *after* creating m_LayersManager, because LoadSettings()
    // initialize parameters in m_LayersManager
    LoadSettings();

    // Be sure options are updated
    m_DisplayPcbTrackFill = DisplayOpt.DisplayPcbTrackFill;
    m_DisplayPadFill = DisplayOpt.DisplayPadFill;
    m_DisplayViaFill = DisplayOpt.DisplayViaFill;
    m_DisplayPadNum  = DisplayOpt.DisplayPadNum;

    m_DisplayModEdge = DisplayOpt.DisplayModEdge;
    m_DisplayModText = DisplayOpt.DisplayModText;

    SetSize( m_FramePos.x, m_FramePos.y, m_FrameSize.x, m_FrameSize.y );

    GetScreen()->AddGrid( m_UserGridSize, m_UserGridUnit, ID_POPUP_GRID_USER );
    GetScreen()->SetGrid( ID_POPUP_GRID_LEVEL_1000 + m_LastGridSizeId  );

    if( m_canvas )
        m_canvas->SetEnableBlockCommands( true );

    ReCreateMenuBar();
    ReCreateHToolbar();
    ReCreateAuxiliaryToolbar();
    ReCreateVToolbar();
    ReCreateOptToolbar();

    ReCreateMicrowaveVToolbar();

    m_auimgr.SetManagedWindow( this );

    EDA_PANEINFO horiz;
    horiz.HorizontalToolbarPane();

    EDA_PANEINFO vert;
    vert.VerticalToolbarPane();

    EDA_PANEINFO mesg;
    mesg.MessageToolbarPane();

    // Create a wxAuiPaneInfo for the Layers Manager, not derived from the template.
    // LAYER_WIDGET is floatable, but initially docked at far right
    EDA_PANEINFO   lyrs;
    lyrs.LayersToolbarPane();
    lyrs.MinSize( m_Layers->GetBestSize() );    // updated in ReFillLayerWidget
    lyrs.BestSize( m_Layers->GetBestSize() );
    lyrs.Caption( _( "Visibles" ) );


    if( m_mainToolBar )    // The main horizontal toolbar
    {
        m_auimgr.AddPane( m_mainToolBar,
                          wxAuiPaneInfo( horiz ).Name( wxT( "m_mainToolBar" ) ).Top().Row( 0 ) );
    }

    if( m_auxiliaryToolBar )    // the auxiliary horizontal toolbar, that shows track and via sizes, zoom ...)
    {
        m_auimgr.AddPane( m_auxiliaryToolBar,
                          wxAuiPaneInfo( horiz ).Name( wxT( "m_auxiliaryToolBar" ) ).Top().Row( 1 ) );
    }

    if( m_microWaveToolBar )    // The auxiliary vertical right toolbar (currently microwave tools)
        m_auimgr.AddPane( m_microWaveToolBar,
                          wxAuiPaneInfo( vert ).Name( wxT( "m_microWaveToolBar" ) ).Right().Layer( 1 ).Position(1).Hide() );

    if( m_drawToolBar )    // The main right vertical toolbar
        m_auimgr.AddPane( m_drawToolBar,
                          wxAuiPaneInfo( vert ).Name( wxT( "m_VToolBar" ) ).Right().Layer( 2 ) );

    // Add the layer manager ( most right side of pcbframe )
    m_auimgr.AddPane( m_Layers, lyrs.Name( wxT( "m_LayersManagerToolBar" ) ).Right().Layer( 3 ) );

    if( m_optionsToolBar )    // The left vertical toolbar (fast acces display options of Pcbnew)
    {
        m_auimgr.AddPane( m_optionsToolBar,
                          wxAuiPaneInfo( vert ).Name( wxT( "m_optionsToolBar" ) ).Left().Layer(1) );

        m_auimgr.GetPane( wxT( "m_LayersManagerToolBar" ) ).Show( m_show_layer_manager_tools );
        m_auimgr.GetPane( wxT( "m_microWaveToolBar" ) ).Show( m_show_microwave_tools );
    }

    if( m_canvas )
        m_auimgr.AddPane( m_canvas,
                          wxAuiPaneInfo().Name( wxT( "DrawFrame" ) ).CentrePane() );

    if( m_galCanvas )
        m_auimgr.AddPane( (wxWindow*) m_galCanvas,
                          wxAuiPaneInfo().Name( wxT( "DrawFrameGal" ) ).CentrePane().Hide() );

    if( m_messagePanel )
        m_auimgr.AddPane( m_messagePanel,
                          wxAuiPaneInfo( mesg ).Name( wxT( "MsgPanel" ) ).Bottom().Layer(10) );


#ifdef KICAD_SCRIPTING_WXPYTHON
    // Add the scripting panel
    EDA_PANEINFO  pythonAuiInfo;
    pythonAuiInfo.ScriptingToolbarPane();
    pythonAuiInfo.Caption( wxT( "Python Scripting" ) );
    pythonAuiInfo.MinSize( wxSize( 200, 100 ) );
    pythonAuiInfo.BestSize( wxSize( GetClientSize().x/2, 200 ) );
    pythonAuiInfo.Hide();

    m_pythonPanel = CreatePythonShellWindow( this );
    m_auimgr.AddPane( m_pythonPanel,
                      pythonAuiInfo.Name( wxT( "PythonPanel" ) ).Bottom().Layer(9) );

    m_pythonPanelHidden = true;
#endif

    ReFillLayerWidget();        // this is near end because contents establish size

    m_Layers->ReFillRender();   // Update colors in Render after the config is read

    syncLayerWidgetLayer();

    m_auimgr.Update();

#if defined( USE_FP_LIB_TABLE )
    if( m_globalFootprintTable == NULL )
    {
        try
        {
            m_globalFootprintTable = new FP_LIB_TABLE();

            if( !FP_LIB_TABLE::LoadGlobalTable( *m_globalFootprintTable ) )
            {
                DisplayInfoMessage( this, wxT( "You have run Pcbnew for the first time using the "
                                               "new footprint library table method for finding "
                                               "footprints.  Pcbnew has either copied the default "
                                               "table or created an empty table in your home "
                                               "folder.  You must first configure the library "
                                               "table to include all footprint libraries not "
                                               "included with KiCad.  See the \"Footprint Library "
                                               "Table\" section of the CvPcb documentation for "
                                               "more information." ) );
            }
        }
        catch( IO_ERROR ioe )
        {
            wxString msg;
            msg.Printf( _( "An error occurred attempting to load the global footprint library "
                           "table:\n\n%s" ), GetChars( ioe.errorText ) );
            DisplayError( this, msg );
        }
    }
<<<<<<< HEAD
    
    setupTools();
=======
#endif

>>>>>>> 180e0a36
}

PCB_EDIT_FRAME::~PCB_EDIT_FRAME()
{
    destroyTools();
    m_RecordingMacros = -1;

    for( int i = 0; i < 10; i++ )
        m_Macros[i].m_Record.clear();

    delete m_drc;

#if defined( USE_FP_LIB_TABLE )
    delete m_footprintLibTable;
    delete m_globalFootprintTable;
#endif
}


bool PCB_EDIT_FRAME::isAutoSaveRequired() const
{
    return GetScreen()->IsSave();
}


void PCB_EDIT_FRAME::ReFillLayerWidget()
{
    m_Layers->ReFill();

    wxAuiPaneInfo& lyrs = m_auimgr.GetPane( m_Layers );

    wxSize bestz = m_Layers->GetBestSize();

    lyrs.MinSize( bestz );
    lyrs.BestSize( bestz );
    lyrs.FloatingSize( bestz );

    if( lyrs.IsDocked() )
        m_auimgr.Update();
    else
        m_Layers->SetSize( bestz );
}


void PCB_EDIT_FRAME::OnQuit( wxCommandEvent& event )
{
    Close( true );
}


void PCB_EDIT_FRAME::OnCloseWindow( wxCloseEvent& Event )
{
    m_canvas->SetAbortRequest( true );

    if( GetScreen()->IsModify() )
    {
        wxString msg;
        msg.Printf( _("Save the changes in\n<%s>\nbefore closing?"),
                    GetChars( GetBoard()->GetFileName() ) );

        int ii = DisplayExitDialog( this, msg );
        switch( ii )
        {
        case wxID_CANCEL:
            Event.Veto();
            return;

        case wxID_NO:
            break;

        case wxID_OK:
        case wxID_YES:
            SavePcbFile( GetBoard()->GetFileName() );
            break;
        }
    }

    // Delete the auto save file if it exists.
    wxFileName fn = GetBoard()->GetFileName();

    // Auto save file name is the normal file name prefixed with a '$'.
    fn.SetName( wxT( "$" ) + fn.GetName() );

    // Remove the auto save file on a normal close of Pcbnew.
    if( fn.FileExists() && !wxRemoveFile( fn.GetFullPath() ) )
    {
        wxString msg;

        msg.Printf( _( "The auto save file <%s> could not be removed!" ),
                    GetChars( fn.GetFullPath() ) );

        wxMessageBox( msg, wxGetApp().GetAppName(), wxOK | wxICON_ERROR, this );
    }

    SaveSettings();

    // do not show the window because ScreenPcb will be deleted and we do not
    // want any paint event
    Show( false );
    Destroy();
}


void PCB_EDIT_FRAME::Show3D_Frame( wxCommandEvent& event )
{
    if( m_Draw3DFrame )
    {
        // Raising the window does not show the window on Windows if iconized.
        // This should work on any platform.
        if( m_Draw3DFrame->IsIconized() )
             m_Draw3DFrame->Iconize( false );

        m_Draw3DFrame->Raise();

        // Raising the window does not set the focus on Linux.  This should work on any platform.
        if( wxWindow::FindFocus() != m_Draw3DFrame )
            m_Draw3DFrame->SetFocus();

        return;
    }

    m_Draw3DFrame = new EDA_3D_FRAME( this, _( "3D Viewer" ) );
    m_Draw3DFrame->SetDefaultFileName( GetBoard()->GetFileName() );
    m_Draw3DFrame->Show( true );
}


void PCB_EDIT_FRAME::SwitchCanvas( wxCommandEvent& aEvent )
{
    int id = aEvent.GetId();

    switch( id )
    {
    case ID_MENU_CANVAS_DEFAULT:
        UseGalCanvas( false );
        break;

    case ID_MENU_CANVAS_CAIRO:
        m_galCanvas->SwitchBackend( EDA_DRAW_PANEL_GAL::GAL_TYPE_CAIRO );
        UseGalCanvas( true );
        break;

    case ID_MENU_CANVAS_OPENGL:
        m_galCanvas->SwitchBackend( EDA_DRAW_PANEL_GAL::GAL_TYPE_OPENGL );
        UseGalCanvas( true );
        break;
    }
}


void PCB_EDIT_FRAME::ShowDesignRulesEditor( wxCommandEvent& event )
{
    DIALOG_DESIGN_RULES dR_editor( this );
    int returncode = dR_editor.ShowModal();

    if( returncode == wxID_OK )     // New rules, or others changes.
    {
        ReCreateLayerBox();
        updateTraceWidthSelectBox();
        updateViaSizeSelectBox();
        OnModify();
    }
}


void PCB_EDIT_FRAME::LoadSettings()
{
    wxConfig* config = wxGetApp().GetSettings();

    if( config == NULL )
        return;

    // The configuration setting that used to be mixed in with the project file settings.
    wxGetApp().ReadCurrentSetupValues( GetConfigurationSettings() );

    PCB_BASE_FRAME::LoadSettings();

    double dtmp;
    config->Read( OPTKEY_DEFAULT_LINEWIDTH_VALUE, &dtmp, 0.1 ); // stored in mm
    if( dtmp < 0.01 )
        dtmp = 0.01;
    if( dtmp > 5.0 )
        dtmp = 5.0;
    g_DrawDefaultLineThickness = Millimeter2iu( dtmp );
    long tmp;
    config->Read( PCB_SHOW_FULL_RATSNET_OPT, &tmp );
    GetBoard()->SetElementVisibility(RATSNEST_VISIBLE, tmp);

    config->Read( PCB_MAGNETIC_PADS_OPT, &g_MagneticPadOption );
    config->Read( PCB_MAGNETIC_TRACKS_OPT, &g_MagneticTrackOption );
    config->Read( SHOW_MICROWAVE_TOOLS, &m_show_microwave_tools );
    config->Read( SHOW_LAYER_MANAGER_TOOLS, &m_show_layer_manager_tools );

    // WxWidgets 2.9.1 seems call setlocale( LC_NUMERIC, "" )
    // when reading doubles in config,
    // but forget to back to current locale. So we call SetLocaleTo_Default
    SetLocaleTo_Default( );
}


void PCB_EDIT_FRAME::SaveSettings()
{
    wxConfig* config = wxGetApp().GetSettings();

    if( config == NULL )
        return;

    // The configuration setting that used to be mixed in with the project file settings.
    wxGetApp().SaveCurrentSetupValues( GetConfigurationSettings() );

    PCB_BASE_FRAME::SaveSettings();

    // This value is stored in mm )
    config->Write( OPTKEY_DEFAULT_LINEWIDTH_VALUE,
                   MM_PER_IU * g_DrawDefaultLineThickness );
    long tmp = GetBoard()->IsElementVisible(RATSNEST_VISIBLE);
    config->Write( PCB_SHOW_FULL_RATSNET_OPT, tmp );
    config->Write( PCB_MAGNETIC_PADS_OPT, (long) g_MagneticPadOption );
    config->Write( PCB_MAGNETIC_TRACKS_OPT, (long) g_MagneticTrackOption );
    config->Write( SHOW_MICROWAVE_TOOLS, (long) m_show_microwave_tools );
    config->Write( SHOW_LAYER_MANAGER_TOOLS, (long)m_show_layer_manager_tools );
}


bool PCB_EDIT_FRAME::IsGridVisible() const
{
    return IsElementVisible( GRID_VISIBLE );
}


void PCB_EDIT_FRAME::SetGridVisibility(bool aVisible)
{
    SetElementVisibility( GRID_VISIBLE, aVisible );
}


EDA_COLOR_T PCB_EDIT_FRAME::GetGridColor() const
{
    return GetBoard()->GetVisibleElementColor( GRID_VISIBLE );
}


void PCB_EDIT_FRAME::SetGridColor(EDA_COLOR_T aColor)
{
    GetBoard()->SetVisibleElementColor( GRID_VISIBLE, aColor );
}


bool PCB_EDIT_FRAME::IsMicroViaAcceptable( void )
{
    int copperlayercnt = GetBoard()->GetCopperLayerCount( );
    LAYER_NUM currLayer = getActiveLayer();

    if( !GetDesignSettings().m_MicroViasAllowed )
        return false;   // Obvious..

    if( copperlayercnt < 4 )
        return false;   // Only on multilayer boards..

    if( ( currLayer == LAYER_N_BACK )
       || ( currLayer == LAYER_N_FRONT )
       || ( currLayer == copperlayercnt - 2 )
       || ( currLayer == LAYER_N_2 ) )
        return true;

    return false;
}


void PCB_EDIT_FRAME::setHighContrastLayer( LAYER_NUM aLayer )
{
    // Set display settings for high contrast mode
    KiGfx::VIEW* view = m_galCanvas->GetView();
    KiGfx::RENDER_SETTINGS* rSettings = view->GetPainter()->GetSettings();

    setTopLayer( aLayer );

    rSettings->ClearActiveLayers();
    rSettings->SetActiveLayer( aLayer );

    if( IsCopperLayer( aLayer ) )
    {
        // Bring some other layers to the front in case of copper layers and make them colored
        // fixme do not like the idea of storing the list of layers here,
        // should be done in some other way I guess..
        LAYER_NUM layers[] = {
                GetNetnameLayer( aLayer ), ITEM_GAL_LAYER( VIAS_VISIBLE ),
                ITEM_GAL_LAYER( VIAS_HOLES_VISIBLE ), ITEM_GAL_LAYER( PADS_VISIBLE ),
                ITEM_GAL_LAYER( PADS_HOLES_VISIBLE ), ITEM_GAL_LAYER( PADS_NETNAMES_VISIBLE )
        };

        for( unsigned int i = 0; i < sizeof( layers ) / sizeof( LAYER_NUM ); ++i )
            rSettings->SetActiveLayer( layers[i] );

        // Pads should be shown too
        if( aLayer == FIRST_COPPER_LAYER )
        {
            rSettings->SetActiveLayer( ITEM_GAL_LAYER( PAD_BK_VISIBLE ) );
            rSettings->SetActiveLayer( ITEM_GAL_LAYER( PAD_BK_NETNAMES_VISIBLE ) );
        }
        else if( aLayer == LAST_COPPER_LAYER )
        {
            rSettings->SetActiveLayer( ITEM_GAL_LAYER( PAD_FR_VISIBLE ) );
            rSettings->SetActiveLayer( ITEM_GAL_LAYER( PAD_FR_NETNAMES_VISIBLE ) );
        }
    }

    view->UpdateAllLayersColor();
}


void PCB_EDIT_FRAME::setTopLayer( LAYER_NUM aLayer )
{
    // Set display settings for high contrast mode
    KiGfx::VIEW* view = m_galCanvas->GetView();

    view->ClearTopLayers();
    view->SetTopLayer( aLayer );

    if( IsCopperLayer( aLayer ) )
    {
        // Bring some other layers to the front in case of copper layers and make them colored
        // fixme do not like the idea of storing the list of layers here,
        // should be done in some other way I guess..
        LAYER_NUM layers[] = {
                GetNetnameLayer( aLayer ), ITEM_GAL_LAYER( VIAS_VISIBLE ),
                ITEM_GAL_LAYER( VIAS_HOLES_VISIBLE ), ITEM_GAL_LAYER( PADS_VISIBLE ),
                ITEM_GAL_LAYER( PADS_HOLES_VISIBLE ), ITEM_GAL_LAYER( PADS_NETNAMES_VISIBLE ),
                ITEM_GAL_LAYER( SELECTION )
        };

        for( unsigned int i = 0; i < sizeof( layers ) / sizeof( LAYER_NUM ); ++i )
        {
            view->SetTopLayer( layers[i] );
        }

        // Pads should be shown too
        if( aLayer == FIRST_COPPER_LAYER )
        {
            view->SetTopLayer( ITEM_GAL_LAYER( PAD_BK_VISIBLE ) );
            view->SetTopLayer( ITEM_GAL_LAYER( PAD_BK_NETNAMES_VISIBLE ) );
        }
        else if( aLayer == LAST_COPPER_LAYER )
        {
            view->SetTopLayer( ITEM_GAL_LAYER( PAD_FR_VISIBLE ) );
            view->SetTopLayer( ITEM_GAL_LAYER( PAD_FR_NETNAMES_VISIBLE ) );
        }
    }

    view->UpdateAllLayersOrder();
}


void PCB_EDIT_FRAME::setActiveLayer( LAYER_NUM aLayer, bool doLayerWidgetUpdate )
{
    ( (PCB_SCREEN*) GetScreen() )->m_Active_Layer = aLayer;

    setHighContrastLayer( aLayer );

    if( doLayerWidgetUpdate )
        syncLayerWidgetLayer();

    if( m_galCanvasActive )
        m_galCanvas->Refresh();
}


void PCB_EDIT_FRAME::syncLayerWidgetLayer()
{
    m_Layers->SelectLayer( getActiveLayer() );
    m_Layers->OnLayerSelected();
}


void PCB_EDIT_FRAME::syncRenderStates()
{
    m_Layers->SyncRenderStates();
}


void PCB_EDIT_FRAME::syncLayerVisibilities()
{
    m_Layers->SyncLayerVisibilities();

    KiGfx::VIEW* view = m_galCanvas->GetView();
    // Load layer & elements visibility settings
    for( LAYER_NUM i = 0; i < NB_LAYERS; ++i )
    {
        view->SetLayerVisible( i, m_Pcb->IsLayerVisible( i ) );
    }

    for( LAYER_NUM i = 0; i < END_PCB_VISIBLE_LIST; ++i )
    {
        view->SetLayerVisible( ITEM_GAL_LAYER( i ), m_Pcb->IsElementVisible( i ) );
    }

    // Enable some layers that are GAL specific
    for( LAYER_NUM i = FIRST_NETNAME_LAYER; i < LAST_NETNAME_LAYER; ++i )
    {
        view->SetLayerVisible( i, true );
    }
    view->SetLayerVisible( ITEM_GAL_LAYER( PADS_HOLES_VISIBLE ), true );
    view->SetLayerVisible( ITEM_GAL_LAYER( VIAS_HOLES_VISIBLE ), true );
}


void PCB_EDIT_FRAME::unitsChangeRefresh()
{
    PCB_BASE_FRAME::unitsChangeRefresh();    // Update the grid size select box.

    updateTraceWidthSelectBox();
    updateViaSizeSelectBox();
}


bool PCB_EDIT_FRAME::IsElementVisible( int aElement ) const
{
    return GetBoard()->IsElementVisible( aElement );
}


void PCB_EDIT_FRAME::SetElementVisibility( int aElement, bool aNewState )
{
    GetBoard()->SetElementVisibility( aElement, aNewState );
    m_Layers->SetRenderState( aElement, aNewState );
}


void PCB_EDIT_FRAME::SetVisibleAlls()
{
    GetBoard()->SetVisibleAlls();

    for( int ii = 0; ii < PCB_VISIBLE( END_PCB_VISIBLE_LIST ); ii++ )
        m_Layers->SetRenderState( ii, true );
}


void PCB_EDIT_FRAME::SetLanguage( wxCommandEvent& event )
{
    EDA_DRAW_FRAME::SetLanguage( event );
    m_Layers->SetLayersManagerTabsText();
    wxAuiPaneInfo& pane_info = m_auimgr.GetPane( m_Layers );
    pane_info.Caption( _( "Visibles" ) );
    m_auimgr.Update();
    ReFillLayerWidget();

    FOOTPRINT_EDIT_FRAME * moduleEditFrame = FOOTPRINT_EDIT_FRAME::GetActiveFootprintEditor();
    if( moduleEditFrame )
        moduleEditFrame->EDA_DRAW_FRAME::SetLanguage( event );
}


wxString PCB_EDIT_FRAME::GetLastNetListRead()
{
    wxFileName absoluteFileName = m_lastNetListRead;
    wxFileName pcbFileName = GetBoard()->GetFileName();

    if( !absoluteFileName.MakeAbsolute( pcbFileName.GetPath() ) || !absoluteFileName.FileExists() )
    {
        absoluteFileName.Clear();
        m_lastNetListRead = wxEmptyString;
    }

    return absoluteFileName.GetFullPath();
}


void PCB_EDIT_FRAME::SetLastNetListRead( const wxString& aLastNetListRead )
{
    wxFileName relativeFileName = aLastNetListRead;
    wxFileName pcbFileName = GetBoard()->GetFileName();

    if( relativeFileName.MakeRelativeTo( pcbFileName.GetPath() )
        && relativeFileName.GetFullPath() != aLastNetListRead )
    {
        m_lastNetListRead = relativeFileName.GetFullPath();
    }
}


void PCB_EDIT_FRAME::OnModify( )
{
    PCB_BASE_FRAME::OnModify();

    if( m_Draw3DFrame )
        m_Draw3DFrame->ReloadRequest();
}


void PCB_EDIT_FRAME::SVG_Print( wxCommandEvent& event )
{
    DIALOG_SVG_PRINT frame( this );

    frame.ShowModal();
}


void PCB_EDIT_FRAME::UpdateTitle()
{
    wxString title;
    wxFileName fileName = GetBoard()->GetFileName();

    title.Printf( wxT( "Pcbnew %s " ), GetChars( GetBuildVersion() ) );

    if( fileName.IsOk() && fileName.FileExists() )
    {
        title << fileName.GetFullPath();

        if( !fileName.IsFileWritable() )
            title << _( " [Read Only]" );
    }
    else
    {
        title << _( " [new file]" ) << wxT(" ") << fileName.GetFullPath();
    }

    SetTitle( title );
}

#ifdef KICAD_SCRIPTING_WXPYTHON
void PCB_EDIT_FRAME::ScriptingConsoleEnableDisable( wxCommandEvent& aEvent )
{
    if ( m_pythonPanelHidden )
    {
        m_auimgr.GetPane( m_pythonPanel ).Show();
        m_pythonPanelHidden = false;
    }
    else
    {
        m_auimgr.GetPane( m_pythonPanel ).Hide();
        m_pythonPanelHidden = true;
    }

    m_auimgr.Update();

}
#endif

void PCB_EDIT_FRAME::OnSelectAutoPlaceMode( wxCommandEvent& aEvent )
{
    // Automatic placement of modules and tracks is a mutually exclusive operation so
    // clear the other tool if one of the two is selected.
    // Be careful: this event function is called both by the
    // ID_TOOLBARH_PCB_MODE_MODULE and the ID_TOOLBARH_PCB_MODE_TRACKS tool
    // Therefore we should avoid a race condition when deselecting one of these tools
    // inside this function (seems happen on some Linux/wxWidgets versions)
    // when the other tool is selected

    switch( aEvent.GetId() )
    {
        case ID_TOOLBARH_PCB_MODE_MODULE:
            if( aEvent.IsChecked() &&
                m_mainToolBar->GetToolToggled( ID_TOOLBARH_PCB_MODE_TRACKS ) )
                m_mainToolBar->ToggleTool( ID_TOOLBARH_PCB_MODE_TRACKS, false );
            break;

        case ID_TOOLBARH_PCB_MODE_TRACKS:
            if( aEvent.IsChecked() &&
                m_mainToolBar->GetToolToggled( ID_TOOLBARH_PCB_MODE_MODULE ) )
                m_mainToolBar->ToggleTool( ID_TOOLBARH_PCB_MODE_MODULE, false );
            break;
        }
}


void PCB_EDIT_FRAME::ToPlotter( wxCommandEvent& event )
{
    DIALOG_PLOT dlg( this );
    dlg.ShowModal();
}<|MERGE_RESOLUTION|>--- conflicted
+++ resolved
@@ -325,7 +325,7 @@
 
     for ( int i = 0; i < 10; i++ )
         m_Macros[i].m_Record.clear();
-    
+
     SetBoard( new BOARD() );
 
     // Create the PCB_LAYER_WIDGET *after* SetBoard():
@@ -498,14 +498,11 @@
             DisplayError( this, msg );
         }
     }
-<<<<<<< HEAD
-    
+#endif
+
     setupTools();
-=======
-#endif
-
->>>>>>> 180e0a36
-}
+}
+
 
 PCB_EDIT_FRAME::~PCB_EDIT_FRAME()
 {
