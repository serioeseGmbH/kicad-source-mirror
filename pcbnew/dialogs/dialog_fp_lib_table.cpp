/*
 * This program source code file is part of KiCad, a free EDA CAD application.
 *
 * Copyright (C) 2012 SoftPLC Corporation, Dick Hollenbeck <dick@softplc.com>
 * Copyright (C) 2013 CERN
 * Copyright (C) 2012 KiCad Developers, see change_log.txt for contributors.
 *
 * This program is free software; you can redistribute it and/or
 * modify it under the terms of the GNU General Public License
 * as published by the Free Software Foundation; either version 2
 * of the License, or (at your option) any later version.
 *
 * This program is distributed in the hope that it will be useful,
 * but WITHOUT ANY WARRANTY; without even the implied warranty of
 * MERCHANTABILITY or FITNESS FOR A PARTICULAR PURPOSE.  See the
 * GNU General Public License for more details.
 *
 * You should have received a copy of the GNU General Public License
 * along with this program; if not, you may find one here:
 * http://www.gnu.org/licenses/old-licenses/gpl-2.0.html
 * or you may search the http://www.gnu.org website for the version 2 license,
 * or you may write to the Free Software Foundation, Inc.,
 * 51 Franklin Street, Fifth Floor, Boston, MA  02110-1301, USA
 */


/*  TODO:

*)  After any change to uri, reparse the environment variables.

*/


#include <set>
#include <wx/regex.h>

#include <fctsys.h>
#include <dialog_fp_lib_table_base.h>
#include <fp_lib_table.h>
#include <fp_lib_table_lexer.h>
#include <invoke_pcb_dialog.h>
#include <grid_tricks.h>


/// grid column order is established by this sequence
enum COL_ORDER
{
    COL_NICKNAME,
    COL_URI,
    COL_TYPE,
    COL_OPTIONS,
    COL_DESCR,
    COL_COUNT       // keep as last
};


/**
 * Class FP_TBL_MODEL
 * mixes in wxGridTableBase into FP_LIB_TABLE so that the latter can be used
 * as a table within wxGrid.
 */
class FP_TBL_MODEL : public wxGridTableBase, public FP_LIB_TABLE
{
    friend class FP_GRID_TRICKS;

public:

    /**
     * Constructor FP_TBL_MODEL
     * is a copy constructor that builds a wxGridTableBase (table model) by wrapping
     * an FP_LIB_TABLE.
     */
    FP_TBL_MODEL( const FP_LIB_TABLE& aTableToEdit ) :
        FP_LIB_TABLE( aTableToEdit )    // copy constructor
    {
    }

    //-----<wxGridTableBase overloads>-------------------------------------------

    int         GetNumberRows()     { return rows.size(); }
    int         GetNumberCols()     { return COL_COUNT; }

    wxString    GetValue( int aRow, int aCol )
    {
        if( unsigned( aRow ) < rows.size() )
        {
            const ROW&  r  = rows[aRow];

            switch( aCol )
            {
            case COL_NICKNAME:  return r.GetNickName();
            case COL_URI:       return r.GetFullURI();
            case COL_TYPE:      return r.GetType();
            case COL_OPTIONS:   return r.GetOptions();
            case COL_DESCR:     return r.GetDescr();
            default:
                ;       // fall thru to wxEmptyString
            }
        }

        return wxEmptyString;
    }

    void    SetValue( int aRow, int aCol, const wxString &aValue )
    {
        if( unsigned( aRow ) < rows.size() )
        {
            ROW&  r  = rows[aRow];

            switch( aCol )
            {
            case COL_NICKNAME:  r.SetNickName( aValue );    break;
            case COL_URI:       r.SetFullURI( aValue );     break;
            case COL_TYPE:      r.SetType( aValue  );       break;
            case COL_OPTIONS:   r.SetOptions( aValue );     break;
            case COL_DESCR:     r.SetDescr( aValue );       break;
            }
        }
    }

    bool IsEmptyCell( int aRow, int aCol )
    {
        return !GetValue( aRow, aCol );
    }

    bool InsertRows( size_t aPos = 0, size_t aNumRows = 1 )
    {
        if( aPos < rows.size() )
        {
            rows.insert( rows.begin() + aPos, aNumRows, ROW() );

            // use the (wxGridStringTable) source Luke.
            if( GetView() )
            {
                wxGridTableMessage msg( this,
                                        wxGRIDTABLE_NOTIFY_ROWS_INSERTED,
                                        aPos,
                                        aNumRows );

                GetView()->ProcessTableMessage( msg );
            }

            return true;
        }
        return false;
    }

    bool AppendRows( size_t aNumRows = 1 )
    {
        // do not modify aNumRows, original value needed for wxGridTableMessage below
        for( int i = aNumRows; i; --i )
            rows.push_back( ROW() );

        if( GetView() )
        {
            wxGridTableMessage msg( this,
                                    wxGRIDTABLE_NOTIFY_ROWS_APPENDED,
                                    aNumRows );

            GetView()->ProcessTableMessage( msg );
        }

        return true;
    }

    bool DeleteRows( size_t aPos, size_t aNumRows )
    {
        if( aPos + aNumRows <= rows.size() )
        {
            ROWS_ITER start = rows.begin() + aPos;
            rows.erase( start, start + aNumRows );

            if( GetView() )
            {
                wxGridTableMessage msg( this,
                                        wxGRIDTABLE_NOTIFY_ROWS_DELETED,
                                        aPos,
                                        aNumRows );

                GetView()->ProcessTableMessage( msg );
            }

            return true;
        }
        return false;
    }

    void Clear()
    {
        rows.clear();
        nickIndex.clear();
    }

    wxString GetColLabelValue( int aCol )
    {
        switch( aCol )
        {
        case COL_NICKNAME:  return _( "Nickname" );
        case COL_URI:       return _( "Library Path" );

        // keep this text fairly long so column is sized wide enough
        case COL_TYPE:      return _( "Plugin Type" );
        case COL_OPTIONS:   return _( "Options" );
        case COL_DESCR:     return _( "Description" );
        default:            return wxEmptyString;
        }
    }

    //-----</wxGridTableBase overloads>------------------------------------------
};


class FP_GRID_TRICKS : public GRID_TRICKS
{
public:
    FP_GRID_TRICKS( wxGrid* aGrid ) :
        GRID_TRICKS( aGrid )
    {
    }

protected:

<<<<<<< HEAD
        DBG(printf("topLeft.Count():%zd botRight:Count():%zd\n", topLeft.Count(), botRight.Count() );)
=======
    /// handle specialized clipboard text, with leading "(fp_lib_table", OR
    /// spreadsheet formatted text.
    virtual void paste_text( const wxString& cb_text )
    {
        FP_TBL_MODEL*       tbl = (FP_TBL_MODEL*) m_grid->GetTable();
>>>>>>> 3e3869ed

        size_t  ndx = cb_text.find( wxT( "(fp_lib_table" ) );

        if( ndx != std::string::npos )
        {
            // paste the ROWs of s-expression (fp_lib_table), starting
            // at column 0 regardless of current cursor column.

<<<<<<< HEAD
        // DBG(printf("selRowStart:%d selColStart:%d selRowCount:%d selColCount:%d\n", selRowStart, selColStart, selRowCount, selColCount );)
    }
=======
            STRING_LINE_READER  slr( TO_UTF8( cb_text ), wxT( "Clipboard" ) );
            FP_LIB_TABLE_LEXER  lexer( &slr );
            FP_LIB_TABLE        tmp_tbl;
            bool                parsed = true;
>>>>>>> 3e3869ed

            try
            {
                tmp_tbl.Parse( &lexer );
            }
            catch( PARSE_ERROR& pe )
            {
                // @todo tell what line and offset
                parsed = false;
            }

            if( parsed )
            {
                const int cur_row = std::max( getCursorRow(), 0 );

                // if clipboard rows would extend past end of current table size...
                if( tmp_tbl.GetCount() > tbl->GetNumberRows() - cur_row )
                {
                    int newRowsNeeded = tmp_tbl.GetCount() - ( tbl->GetNumberRows() - cur_row );
                    tbl->AppendRows( newRowsNeeded );
                }

                for( int i = 0;  i < tmp_tbl.GetCount();  ++i )
                {
                    tbl->At( cur_row+i ) = tmp_tbl.At( i );
                }
            }
            m_grid->AutoSizeColumns( false );
        }
        else
        {
            // paste spreadsheet formatted text.
            GRID_TRICKS::paste_text( cb_text );
        }
    }
};


/**
 * Class DIALOG_FP_LIB_TABLE
 * shows and edits the PCB library tables.  Two tables are expected, one global
 * and one project specific.
 */
class DIALOG_FP_LIB_TABLE : public DIALOG_FP_LIB_TABLE_BASE
{
    typedef FP_LIB_TABLE::ROW   ROW;

    /// If the cursor is not on a valid cell, because there are no rows at all, return -1,
    /// else return a 0 based column index.
    int getCursorCol() const
    {
        return m_cur_grid->GetGridCursorCol();
    }

    /// If the cursor is not on a valid cell, because there are no rows at all, return -1,
    /// else return a 0 based row index.
    int getCursorRow() const
    {
        return m_cur_grid->GetGridCursorRow();
    }


    /**
     * Function verifyTables
     * trims important fields, removes blank row entries, and checks for duplicates.
     * @return bool - true if tables are OK, else false.
     */
    bool verifyTables()
    {
        for( int t=0; t<2; ++t )
        {
            FP_TBL_MODEL& model = t==0 ? m_global_model : m_project_model;

            for( int r = 0; r < model.GetNumberRows(); )
            {
                wxString nick = model.GetValue( r, COL_NICKNAME ).Trim( false ).Trim();
                wxString uri  = model.GetValue( r, COL_URI ).Trim( false ).Trim();

                if( !nick || !uri )
                {
                    // Delete the "empty" row, where empty means missing nick or uri.
                    // This also updates the UI which could be slow, but there should only be a few
                    // rows to delete, unless the user fell asleep on the Add Row
                    // button.
                    model.DeleteRows( r, 1 );
                }
                else if( nick.find(':') != size_t(-1) )
                {
                    wxString msg = wxString::Format(
                        _( "Illegal character '%s' found in Nickname: '%s' in row %d" ),
                        wxT( ":" ), GetChars( nick ), r );

                    // show the tabbed panel holding the grid we have flunked:
                    if( &model != (FP_TBL_MODEL*) m_cur_grid->GetTable() )
                    {
                        m_auinotebook->SetSelection( &model == &m_global_model ? 0 : 1 );
                    }

                    // go to the problematic row
                    m_cur_grid->SetGridCursor( r, 0 );
                    m_cur_grid->SelectBlock( r, 0, r, 0 );
                    m_cur_grid->MakeCellVisible( r, 0 );

<<<<<<< HEAD
        case ID_PASTE:
            DBG(printf( "paste\n" );)
            // assume format came from a spreadsheet or us.
            if( wxTheClipboard->Open() )
            {
                if( wxTheClipboard->IsSupported( wxDF_TEXT ) )
=======
                    wxMessageDialog errdlg( this, msg, _( "No Colon in Nicknames" ) );
                    errdlg.ShowModal();
                    return false;
                }
                else
>>>>>>> 3e3869ed
                {
                    // set the trimmed values back into the table so they get saved to disk.
                    model.SetValue( r, COL_NICKNAME, nick );
                    model.SetValue( r, COL_URI, uri );
                    ++r;        // this row was OK.
                }
            }
        }

        // check for duplicate nickNames, separately in each table.
        for( int t=0; t<2; ++t )
        {
            FP_TBL_MODEL& model = t==0 ? m_global_model : m_project_model;

            for( int r1 = 0; r1 < model.GetNumberRows() - 1;  ++r1 )
            {
                wxString    nick1 = model.GetValue( r1, COL_NICKNAME );

                for( int r2=r1+1; r2 < model.GetNumberRows();  ++r2 )
                {
                    wxString    nick2 = model.GetValue( r2, COL_NICKNAME );

                    if( nick1 == nick2 )
                    {
                        wxString msg = wxString::Format(
                            _( "Duplicate Nickname: '%s' in rows %d and %d" ),
                            GetChars( nick1 ), r1+1, r2+1
                            );

                        // show the tabbed panel holding the grid we have flunked:
                        if( &model != (FP_TBL_MODEL*) m_cur_grid->GetTable() )
                        {
                            m_auinotebook->SetSelection( &model == &m_global_model ? 0 : 1 );
                        }

                        // go to the lower of the two rows, it is technically the duplicate:
                        m_cur_grid->SetGridCursor( r2, 0 );
                        m_cur_grid->SelectBlock( r2, 0, r2, 0 );
                        m_cur_grid->MakeCellVisible( r2, 0 );

                        wxMessageDialog errdlg( this, msg, _( "Please Delete or Modify One" ) );
                        errdlg.ShowModal();
                        return false;
                    }
                }
            }
        }

        return true;
    }

    //-----<event handlers>----------------------------------

    void onKeyDown( wxKeyEvent& ev )
    {
#if 0
        // send the key to the current grid
        ((wxEvtHandler*)m_cur_grid)->ProcessEvent( ev );
#else
        // or no:
        // m_cur_grid has the focus most of the time anyways, so above not needed.
        ev.Skip();
#endif
    }

    void pageChangedHandler( wxAuiNotebookEvent& event )
    {
        int pageNdx = m_auinotebook->GetSelection();
        m_cur_grid = ( pageNdx == 0 ) ? m_global_grid : m_project_grid;
    }

    void appendRowHandler( wxMouseEvent& event )
    {
        if( m_cur_grid->AppendRows( 1 ) )
        {
            int last_row = m_cur_grid->GetNumberRows() - 1;

            m_cur_grid->MakeCellVisible( last_row, 0 );
            m_cur_grid->SetGridCursor( last_row, 0 );
        }
    }

    void deleteRowHandler( wxMouseEvent& event )
    {
        int rowCount = m_cur_grid->GetNumberRows();
        int curRow   = getCursorRow();

        m_cur_grid->DeleteRows( curRow );

        if( curRow && curRow == rowCount - 1 )
            m_cur_grid->SetGridCursor( curRow-1, getCursorCol() );
    }

    void moveUpHandler( wxMouseEvent& event )
    {
        int curRow = getCursorRow();
        if( curRow >= 1 )
        {
            int curCol = getCursorCol();

            FP_TBL_MODEL* tbl = (FP_TBL_MODEL*) m_cur_grid->GetTable();

            ROW move_me = tbl->rows[curRow];

            tbl->rows.erase( tbl->rows.begin() + curRow );
            --curRow;
            tbl->rows.insert( tbl->rows.begin() + curRow, move_me );

            if( tbl->GetView() )
            {
                // fire a msg to cause redrawing
                wxGridTableMessage msg( tbl,
                                        wxGRIDTABLE_NOTIFY_ROWS_INSERTED,
                                        curRow,
                                        0 );

                tbl->GetView()->ProcessTableMessage( msg );
            }

            m_cur_grid->SetGridCursor( curRow, curCol );
        }
    }

    void moveDownHandler( wxMouseEvent& event )
    {
        FP_TBL_MODEL* tbl = (FP_TBL_MODEL*) m_cur_grid->GetTable();

        int curRow = getCursorRow();
        if( unsigned( curRow + 1 ) < tbl->rows.size() )
        {
            int curCol  = getCursorCol();

            ROW move_me = tbl->rows[curRow];

            tbl->rows.erase( tbl->rows.begin() + curRow );
             ++curRow;
            tbl->rows.insert( tbl->rows.begin() + curRow, move_me );

            if( tbl->GetView() )
            {
                // fire a msg to cause redrawing
                wxGridTableMessage msg( tbl,
                                        wxGRIDTABLE_NOTIFY_ROWS_INSERTED,
                                        curRow - 1,
                                        0 );

                tbl->GetView()->ProcessTableMessage( msg );
            }

            m_cur_grid->SetGridCursor( curRow, curCol );
        }
        DBG(printf("%s\n", __func__);)
    }

    void optionsEditor( wxMouseEvent& event )
    {
        FP_TBL_MODEL*   tbl = (FP_TBL_MODEL*) m_cur_grid->GetTable();

        int     curRow = getCursorRow();
        ROW&    row    = tbl->rows[curRow];

        wxString        result;
        const wxString& options = row.GetOptions();

        InvokePluginOptionsEditor( this, row.GetNickName(), options, &result );

        if( options != result )
        {
            row.SetOptions( result );
            m_cur_grid->AutoSizeColumn( COL_OPTIONS, false );
        }
    }

    void onCancelButtonClick( wxCommandEvent& event )
    {
        EndModal( 0 );
    }

    void onCancelButtonClick( wxCloseEvent& event )
    {
        EndModal( 0 );
    }

    void onOKButtonClick( wxCommandEvent& event )
    {
        int dialogRet = 0;

        // stuff any pending cell editor text into the table.
        m_cur_grid->SaveEditControlValue();

        if( verifyTables() )
        {
            if( m_global_model != *m_global )
            {
                dialogRet |= 1;

<<<<<<< HEAD
        DBG(printf("change cursor(%d,%d)\n", m_cur_row, m_cur_col );)
=======
                *m_global  = m_global_model;
                m_global->reindex();
            }
>>>>>>> 3e3869ed

            if( m_project_model != *m_project )
            {
                dialogRet |= 2;

                *m_project = m_project_model;
                m_project->reindex();
            }

            EndModal( dialogRet );
        }
    }

    /// Populate the readonly environment variable table with names and values
    /// by examining all the full_uri columns.
    void populateEnvironReadOnlyTable()
    {
        wxRegEx re( wxT( ".*?\\$\\{(.+?)\\}.*?" ), wxRE_ADVANCED );
        wxASSERT( re.IsValid() );   // wxRE_ADVANCED is required.

        std::set< wxString >        unique;
        typedef std::set<wxString>::const_iterator      SET_CITER;

        // clear the table
        m_path_subs_grid->DeleteRows( 0, m_path_subs_grid->GetNumberRows() );

        int gblRowCount = m_global_model.GetNumberRows();
        int prjRowCount = m_project_model.GetNumberRows();
        int row;

        for( row = 0;  row < gblRowCount;  ++row )
        {
            wxString uri = m_global_model.GetValue( row, COL_URI );

            while( re.Matches( uri ) )
            {
                wxString envvar = re.GetMatch( uri, 1 );

                // ignore duplicates
                unique.insert( envvar );

                // delete the last match and search again
                uri.Replace( re.GetMatch( uri, 0 ), wxEmptyString );
            }
        }

        for( row = 0;  row < prjRowCount;  ++row )
        {
            wxString uri = m_project_model.GetValue( row, COL_URI );

            while( re.Matches( uri ) )
            {
                wxString envvar = re.GetMatch( uri, 1 );

                // ignore duplicates
                unique.insert( envvar );

                // delete the last match and search again
                uri.Replace( re.GetMatch( uri, 0 ), wxEmptyString );
            }
        }

        m_path_subs_grid->AppendRows( unique.size() );

        row = 0;
        for( SET_CITER it = unique.begin();  it != unique.end();  ++it, ++row )
        {
            wxString    evName = *it;
            wxString    evValue;

            m_path_subs_grid->SetCellValue( row, 0, evName );

            if( wxGetEnv( evName, &evValue ) )
                m_path_subs_grid->SetCellValue( row, 1, evValue );
        }

        m_path_subs_grid->AutoSizeColumns();
    }

    //-----</event handlers>---------------------------------

    // caller's tables are modified only on OK button.
    FP_LIB_TABLE*       m_global;
    FP_LIB_TABLE*       m_project;

    // local copies which are edited, but aborted if Cancel button.
    FP_TBL_MODEL        m_global_model;
    FP_TBL_MODEL        m_project_model;

    wxGrid*             m_cur_grid;     ///< changed based on tab choice

public:
    DIALOG_FP_LIB_TABLE( wxTopLevelWindow* aParent, FP_LIB_TABLE* aGlobal, FP_LIB_TABLE* aProject ) :
        DIALOG_FP_LIB_TABLE_BASE( aParent ),
        m_global( aGlobal ),
        m_project( aProject ),
        m_global_model( *aGlobal ),
        m_project_model( *aProject )
    {
        m_global_grid->SetTable( (wxGridTableBase*) &m_global_model );
        m_project_grid->SetTable( (wxGridTableBase*) &m_project_model );

        // add Cut, Copy, and Paste to wxGrids
        m_global_grid->PushEventHandler( new FP_GRID_TRICKS( m_global_grid ) );
        m_project_grid->PushEventHandler( new FP_GRID_TRICKS( m_project_grid ) );

        m_global_grid->AutoSizeColumns( false );
        m_project_grid->AutoSizeColumns( false );

        wxArrayString choices;

        choices.Add( IO_MGR::ShowType( IO_MGR::KICAD ) );
        choices.Add( IO_MGR::ShowType( IO_MGR::GITHUB ) );
        choices.Add( IO_MGR::ShowType( IO_MGR::LEGACY ) );
        choices.Add( IO_MGR::ShowType( IO_MGR::EAGLE ) );
        choices.Add( IO_MGR::ShowType( IO_MGR::GEDA_PCB ) );

        /* PCAD_PLUGIN does not support Footprint*() functions
        choices.Add( IO_MGR::ShowType( IO_MGR::GITHUB ) );
        */

        wxGridCellAttr* attr;

        attr = new wxGridCellAttr;
        attr->SetEditor( new wxGridCellChoiceEditor( choices ) );
        m_project_grid->SetColAttr( COL_TYPE, attr );

        attr = new wxGridCellAttr;
        attr->SetEditor( new wxGridCellChoiceEditor( choices ) );
        m_global_grid->SetColAttr( COL_TYPE, attr );

        m_global_grid->AutoSizeColumns( false );
        m_project_grid->AutoSizeColumns( false );

        /*
        Connect( MYID_FIRST, MYID_LAST, wxEVT_COMMAND_MENU_SELECTED,
            wxCommandEventHandler( DIALOG_FP_LIB_TABLE::onPopupSelection ), NULL, this );
        */

        populateEnvironReadOnlyTable();

        /* This scrunches the dialog hideously
        Fit();
        */

        // fire pageChangedHandler() so m_cur_grid gets set
        wxAuiNotebookEvent uneventful;
        pageChangedHandler( uneventful );

        // for ALT+A handling, we want the initial focus to be on the first selected grid.
        m_cur_grid->SetFocus();
    }

    ~DIALOG_FP_LIB_TABLE()
    {
        // Delete the GRID_TRICKS.
        // Any additional event handlers should be popped before the window is deleted.
        m_global_grid->PopEventHandler( true );
        m_project_grid->PopEventHandler( true );

        // ~wxGrid() examines its table, and the tables will have been destroyed before
        // the wxGrids are, so remove the tables from the wxGrids' awareness.
        // Otherwise there is a segfault.
        m_global_grid->SetTable( NULL );
        m_project_grid->SetTable( NULL );
    }
};


int InvokePcbLibTableEditor( wxTopLevelWindow* aParent, FP_LIB_TABLE* aGlobal, FP_LIB_TABLE* aProject )
{
    DIALOG_FP_LIB_TABLE dlg( aParent, aGlobal, aProject );

    int dialogRet = dlg.ShowModal();    // returns value passed to EndModal() above

    return dialogRet;
}<|MERGE_RESOLUTION|>--- conflicted
+++ resolved
@@ -220,15 +220,11 @@
 
 protected:
 
-<<<<<<< HEAD
-        DBG(printf("topLeft.Count():%zd botRight:Count():%zd\n", topLeft.Count(), botRight.Count() );)
-=======
     /// handle specialized clipboard text, with leading "(fp_lib_table", OR
     /// spreadsheet formatted text.
     virtual void paste_text( const wxString& cb_text )
     {
         FP_TBL_MODEL*       tbl = (FP_TBL_MODEL*) m_grid->GetTable();
->>>>>>> 3e3869ed
 
         size_t  ndx = cb_text.find( wxT( "(fp_lib_table" ) );
 
@@ -237,15 +233,10 @@
             // paste the ROWs of s-expression (fp_lib_table), starting
             // at column 0 regardless of current cursor column.
 
-<<<<<<< HEAD
-        // DBG(printf("selRowStart:%d selColStart:%d selRowCount:%d selColCount:%d\n", selRowStart, selColStart, selRowCount, selColCount );)
-    }
-=======
             STRING_LINE_READER  slr( TO_UTF8( cb_text ), wxT( "Clipboard" ) );
             FP_LIB_TABLE_LEXER  lexer( &slr );
             FP_LIB_TABLE        tmp_tbl;
             bool                parsed = true;
->>>>>>> 3e3869ed
 
             try
             {
@@ -349,20 +340,11 @@
                     m_cur_grid->SelectBlock( r, 0, r, 0 );
                     m_cur_grid->MakeCellVisible( r, 0 );
 
-<<<<<<< HEAD
-        case ID_PASTE:
-            DBG(printf( "paste\n" );)
-            // assume format came from a spreadsheet or us.
-            if( wxTheClipboard->Open() )
-            {
-                if( wxTheClipboard->IsSupported( wxDF_TEXT ) )
-=======
                     wxMessageDialog errdlg( this, msg, _( "No Colon in Nicknames" ) );
                     errdlg.ShowModal();
                     return false;
                 }
                 else
->>>>>>> 3e3869ed
                 {
                     // set the trimmed values back into the table so they get saved to disk.
                     model.SetValue( r, COL_NICKNAME, nick );
@@ -559,13 +541,9 @@
             {
                 dialogRet |= 1;
 
-<<<<<<< HEAD
-        DBG(printf("change cursor(%d,%d)\n", m_cur_row, m_cur_col );)
-=======
                 *m_global  = m_global_model;
                 m_global->reindex();
             }
->>>>>>> 3e3869ed
 
             if( m_project_model != *m_project )
             {
