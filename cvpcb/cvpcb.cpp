--- conflicted
+++ resolved
@@ -36,7 +36,6 @@
 #include <confirm.h>
 #include <gestfich.h>
 
-#include <3d_viewer.h>
 #include <cvpcb.h>
 #include <zones.h>
 #include <cvpcb_mainframe.h>
@@ -103,16 +102,9 @@
 
     bool OnKifaceStart( PGM_BASE* aProgram );
 
-<<<<<<< HEAD
     void OnKifaceEnd();
 
     wxWindow* CreateWindow( wxWindow* aParent, int aClassId, KIWAY* aKiway, int aCtlBits = 0 )
-=======
-    // Set 3D shape path from environment variable KISYS3DMOD
-    Set3DShapesPath( wxT(KISYS3DMOD) );
-
-    if( m_Checker && m_Checker->IsAnotherRunning() )
->>>>>>> 898ed744
     {
         switch( aClassId )
         {
@@ -175,6 +167,108 @@
 }
 
 
+/**
+ * Function set3DShapesPath
+ * attempts to set the environment variable given by aKiSys3Dmod to a valid path.
+ * (typically "KISYS3DMOD" )
+ * If the environment variable is already set,
+ * then it left as is to respect the wishes of the user.
+ *
+ * The path is determined by attempting to find the path modules/packages3d
+ * files in kicad tree.
+ * This may or may not be the best path but it provides the best solution for
+ * backwards compatibility with the previous 3D shapes search path implementation.
+ *
+ * @note This must be called after #SetBinDir() is called at least on Windows.
+ * Otherwise, the kicad path is not known (Windows specific)
+ *
+ * @param aKiSys3Dmod = the value of environment variable, typically "KISYS3DMOD"
+ * @return false if the aKiSys3Dmod path is not valid.
+ */
+static bool set3DShapesPath( const wxString& aKiSys3Dmod )
+{
+    wxString    path;
+
+    // Set the KISYS3DMOD environment variable for the current process,
+    // if it is not already defined in the user's environment and valid.
+    if( wxGetEnv( aKiSys3Dmod, &path ) && wxFileName::DirExists( path ) )
+        return true;
+
+    // Attempt to determine where the 3D shape libraries were installed using the
+    // legacy path:
+    // on Unix: /usr/local/kicad/share/modules/packages3d
+    // or  /usr/share/kicad/modules/packages3d
+    // On Windows: bin../share/modules/packages3d
+    wxString relpath( wxT( "modules/packages3d" ) );
+
+// Apple MacOSx
+#ifdef __WXMAC__
+    path = wxT("/Library/Application Support/kicad/modules/packages3d/");
+
+    if( wxFileName::DirExists( path ) )
+    {
+        wxSetEnv( aKiSys3Dmod, path );
+        return true;
+    }
+
+    path = wxString( wxGetenv( wxT( "HOME" ) ) ) + wxT("/Library/Application Support/kicad/modules/packages3d/");
+
+    if( wxFileName::DirExists( path ) )
+    {
+        wxSetEnv( aKiSys3Dmod, path );
+        return true;
+    }
+
+#elif defined(__UNIX__)     // Linux and non-Apple Unix
+    // Try the home directory:
+    path.Empty();
+    wxGetEnv( wxT("HOME"), &path );
+    path += wxT("/kicad/share/") + relpath;
+
+    if( wxFileName::DirExists( path ) )
+    {
+        wxSetEnv( aKiSys3Dmod, path );
+        return true;
+    }
+
+    // Try the standard install path:
+    path = wxT("/usr/local/kicad/share/") + relpath;
+
+    if( wxFileName::DirExists( path ) )
+    {
+        wxSetEnv( aKiSys3Dmod, path );
+        return true;
+    }
+
+    // Try the official distrib standard install path:
+    path = wxT("/usr/share/kicad/") + relpath;
+
+    if( wxFileName::DirExists( path ) )
+    {
+        wxSetEnv( aKiSys3Dmod, path );
+        return true;
+    }
+
+#else   // Windows
+    // On Windows, the install path is given by the path of executables
+    wxFileName fn;
+    fn.AssignDir( Pgm().GetExecutablePath() );
+    fn.RemoveLastDir();
+    path = fn.GetPathWithSep() + wxT("share/") + relpath;
+
+    if( wxFileName::DirExists( path ) )
+    {
+        wxSetEnv( aKiSys3Dmod, path );
+        return true;
+    }
+#endif
+
+    return false;
+}
+
+
+//!!!!!!!!!!!!!!! This code is obsolete because of the merge into pcbnew, don't bother with it.
+
 FP_LIB_TABLE GFootprintTable;
 
 
@@ -189,6 +283,9 @@
     // Do nothing in here pertinent to a project!
 
     start_common();
+
+    // Set 3D shape path from environment variable KISYS3DMOD
+    set3DShapesPath( wxT("KISYS3DMOD") );
 
     /*  Now that there are no *.mod files in the standard library, this function
         has no utility.  User should simply set the variable manually.
