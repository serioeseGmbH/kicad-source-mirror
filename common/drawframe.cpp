/*
 * This program source code file is part of KiCad, a free EDA CAD application.
 *
 * Copyright (C) 2004 Jean-Pierre Charras, jean-pierre.charras@gipsa-lab.inpg.fr
 * Copyright (C) 2008-2011 Wayne Stambaugh <stambaughw@verizon.net>
 * Copyright (C) 2004-2011 KiCad Developers, see change_log.txt for contributors.
 *
 * This program is free software; you can redistribute it and/or
 * modify it under the terms of the GNU General Public License
 * as published by the Free Software Foundation; either version 2
 * of the License, or (at your option) any later version.
 *
 * This program is distributed in the hope that it will be useful,
 * but WITHOUT ANY WARRANTY; without even the implied warranty of
 * MERCHANTABILITY or FITNESS FOR A PARTICULAR PURPOSE.  See the
 * GNU General Public License for more details.
 *
 * You should have received a copy of the GNU General Public License
 * along with this program; if not, you may find one here:
 * http://www.gnu.org/licenses/old-licenses/gpl-2.0.html
 * or you may search the http://www.gnu.org website for the version 2 license,
 * or you may write to the Free Software Foundation, Inc.,
 * 51 Franklin Street, Fifth Floor, Boston, MA  02110-1301, USA
 */

/**
 * @file drawframe.cpp
 */

#include <fctsys.h>
#include <appl_wxstruct.h>
#include <gr_basic.h>
#include <common.h>
#include <bitmaps.h>
#include <macros.h>
#include <id.h>
#include <class_drawpanel.h>
#include <class_drawpanel_gal.h>
#include <class_base_screen.h>
#include <msgpanel.h>
#include <wxstruct.h>
#include <confirm.h>
#include <kicad_device_context.h>
#include <dialog_helpers.h>
#include <base_units.h>
#include <math/box2.h>

#include <wx/fontdlg.h>
#include <view/view.h>
#include <gal/graphics_abstraction_layer.h>

/**
 * Definition for enabling and disabling scroll bar setting trace output.  See the
 * wxWidgets documentation on useing the WXTRACE environment variable.
 */
static const wxString traceScrollSettings( wxT( "KicadScrollSettings" ) );


// Configuration entry names.
static const wxString CursorShapeEntryKeyword( wxT( "CursorShape" ) );
static const wxString ShowGridEntryKeyword( wxT( "ShowGrid" ) );
static const wxString GridColorEntryKeyword( wxT( "GridColor" ) );
static const wxString LastGridSizeId( wxT( "_LastGridSize" ) );


BEGIN_EVENT_TABLE( EDA_DRAW_FRAME, EDA_BASE_FRAME )
    EVT_MOUSEWHEEL( EDA_DRAW_FRAME::OnMouseEvent )
    EVT_MENU_OPEN( EDA_DRAW_FRAME::OnMenuOpen )
    EVT_ACTIVATE( EDA_DRAW_FRAME::OnActivate )
    EVT_MENU_RANGE( ID_ZOOM_IN, ID_ZOOM_REDRAW, EDA_DRAW_FRAME::OnZoom )
    EVT_MENU_RANGE( ID_OFFCENTER_ZOOM_IN, ID_OFFCENTER_ZOOM_OUT, EDA_DRAW_FRAME::OnZoom )
    EVT_MENU_RANGE( ID_POPUP_ZOOM_START_RANGE, ID_POPUP_ZOOM_END_RANGE,
                    EDA_DRAW_FRAME::OnZoom )
    EVT_MENU_RANGE( ID_POPUP_GRID_LEVEL_1000, ID_POPUP_GRID_USER,
                    EDA_DRAW_FRAME::OnSelectGrid )

    EVT_TOOL( ID_TB_OPTIONS_SHOW_GRID, EDA_DRAW_FRAME::OnToggleGridState )
    EVT_TOOL_RANGE( ID_TB_OPTIONS_SELECT_UNIT_MM, ID_TB_OPTIONS_SELECT_UNIT_INCH,
                    EDA_DRAW_FRAME::OnSelectUnits )
    EVT_TOOL( ID_TB_OPTIONS_SELECT_CURSOR, EDA_DRAW_FRAME::OnToggleCrossHairStyle )

    EVT_UPDATE_UI( wxID_UNDO, EDA_DRAW_FRAME::OnUpdateUndo )
    EVT_UPDATE_UI( wxID_REDO, EDA_DRAW_FRAME::OnUpdateRedo )
    EVT_UPDATE_UI( ID_TB_OPTIONS_SHOW_GRID, EDA_DRAW_FRAME::OnUpdateGrid )
    EVT_UPDATE_UI( ID_TB_OPTIONS_SELECT_CURSOR, EDA_DRAW_FRAME::OnUpdateCrossHairStyle )
    EVT_UPDATE_UI_RANGE( ID_TB_OPTIONS_SELECT_UNIT_MM, ID_TB_OPTIONS_SELECT_UNIT_INCH,
                         EDA_DRAW_FRAME::OnUpdateUnits )
END_EVENT_TABLE()


EDA_DRAW_FRAME::EDA_DRAW_FRAME( wxWindow* aParent,
                                ID_DRAWFRAME_TYPE aFrameType,
                                const wxString& aTitle,
                                const wxPoint& aPos, const wxSize& aSize,
                                long aStyle, const wxString & aFrameName ) :
    EDA_BASE_FRAME( aParent, aFrameType, aTitle, aPos, aSize, aStyle, aFrameName )
{
    m_drawToolBar         = NULL;
    m_optionsToolBar      = NULL;
    m_gridSelectBox       = NULL;
    m_zoomSelectBox       = NULL;
    m_HotkeysZoomAndGridList = NULL;

    m_canvas              = NULL;
    m_galCanvas           = NULL;
    m_galCanvasActive     = false;
    m_messagePanel        = NULL;
    m_currentScreen       = NULL;
    m_toolId              = ID_NO_TOOL_SELECTED;
    m_lastDrawToolId      = ID_NO_TOOL_SELECTED;
    m_showAxis            = false;      // true to draw axis.
    m_showBorderAndTitleBlock = false;  // true to display reference sheet.
    m_showGridAxis        = false;      // true to draw the grid axis
    m_cursorShape         = 0;
    m_LastGridSizeId      = 0;
    m_DrawGrid            = true;       // hide/Show grid. default = show
    m_GridColor           = DARKGRAY;   // Grid color
    m_snapToGrid          = true;
    m_MsgFrameHeight      = EDA_MSG_PANEL::GetRequiredHeight();

    CreateStatusBar( 6 );

    // set the size of the status bar subwindows:

    wxWindow* stsbar = GetStatusBar();

    int dims[] = {

        // remainder of status bar on far left is set to a default or whatever is left over.
        -1,

        // When using GetTextSize() remember the width of character '1' is not the same
        // as the width of '0' unless the font is fixed width, and it usually won't be.

        // zoom:
        GetTextSize( wxT( "Z 762000" ), stsbar ).x + 10,

        // cursor coords
        GetTextSize( wxT( "X 0234.567890  Y 0234.567890" ), stsbar ).x + 10,

        // delta distances
        GetTextSize( wxT( "dx 0234.567890  dx 0234.567890  d 0234.567890" ), stsbar ).x + 10,

        // units display, Inches is bigger than mm
        GetTextSize( _( "Inches" ), stsbar ).x + 10,

        // Size for the panel used as "Current tool in play": will take longest string from
        // void PCB_EDIT_FRAME::OnSelectTool( wxCommandEvent& aEvent ) in pcbnew/edit.cpp
        GetTextSize( wxT( "Add layer alignment target" ), stsbar ).x + 10,
    };

    SetStatusWidths( DIM( dims ), dims );

    // Create child subwindows.
    GetClientSize( &m_FrameSize.x, &m_FrameSize.y );
    m_FramePos.x   = m_FramePos.y = 0;
    m_FrameSize.y -= m_MsgFrameHeight;

    m_canvas = new EDA_DRAW_PANEL( this, -1, wxPoint( 0, 0 ), m_FrameSize );
    m_messagePanel  = new EDA_MSG_PANEL( this, -1, wxPoint( 0, m_FrameSize.y ),
                                         wxSize( m_FrameSize.x, m_MsgFrameHeight ) );

    m_messagePanel->SetBackgroundColour( MakeColour( LIGHTGRAY ) );
}


EDA_DRAW_FRAME::~EDA_DRAW_FRAME()
{
    delete m_currentScreen;
    m_currentScreen = NULL;

    m_auimgr.UnInit();
}


void EDA_DRAW_FRAME::unitsChangeRefresh()
{
    UpdateStatusBar();

    EDA_ITEM* item = GetScreen()->GetCurItem();

    if( item )
        SetMsgPanel( item );
}


void EDA_DRAW_FRAME::EraseMsgBox()
{
    if( m_messagePanel )
        m_messagePanel->EraseMsgBox();
}


void EDA_DRAW_FRAME::OnActivate( wxActivateEvent& event )
{
    m_FrameIsActive = event.GetActive();

    if( m_canvas )
        m_canvas->SetCanStartBlock( -1 );

    event.Skip();   // required under wxMAC
}


void EDA_DRAW_FRAME::OnMenuOpen( wxMenuEvent& event )
{
    if( m_canvas )
        m_canvas->SetCanStartBlock( -1 );

    event.Skip();
}

/* function SkipNextLeftButtonReleaseEvent
 * after calling this function, if the left mouse button
 * is down, the next left mouse button release event will be ignored.
 * It is is usefull for instance when closing a dialog on a mouse click,
 * to skip the next mouse left button release event
 * by the parent window, because the mouse button
 * clicked on the dialog is often released in the parent frame,
 * and therefore creates a left button released mouse event
 * which can be unwanted in some cases
 */
void EDA_DRAW_FRAME::SkipNextLeftButtonReleaseEvent()
{
   m_canvas->SetIgnoreLeftButtonReleaseEvent( true );
}

void EDA_DRAW_FRAME::OnToggleGridState( wxCommandEvent& aEvent )
{
    SetGridVisibility( !IsGridVisible() );

    if( m_galCanvasActive )
    {
        m_galCanvas->GetGAL()->SetGridVisibility( IsGridVisible() );
        m_galCanvas->GetView()->MarkTargetDirty( KiGfx::TARGET_NONCACHED );
    }

    RefreshCanvas();
}


void EDA_DRAW_FRAME::OnSelectUnits( wxCommandEvent& aEvent )
{
    if( aEvent.GetId() == ID_TB_OPTIONS_SELECT_UNIT_MM && g_UserUnit != MILLIMETRES )
    {
        g_UserUnit = MILLIMETRES;
        unitsChangeRefresh();
    }
    else if( aEvent.GetId() == ID_TB_OPTIONS_SELECT_UNIT_INCH && g_UserUnit != INCHES )
    {
        g_UserUnit = INCHES;
        unitsChangeRefresh();
    }
}


void EDA_DRAW_FRAME::OnToggleCrossHairStyle( wxCommandEvent& aEvent )
{
    INSTALL_UNBUFFERED_DC( dc, m_canvas );
    m_canvas->CrossHairOff( &dc );
    m_cursorShape = !m_cursorShape;
    m_canvas->CrossHairOn( &dc );
}


void EDA_DRAW_FRAME::OnUpdateUndo( wxUpdateUIEvent& aEvent )
{
    if( GetScreen() )
        aEvent.Enable( GetScreen()->GetUndoCommandCount() > 0 );
}


void EDA_DRAW_FRAME::OnUpdateRedo( wxUpdateUIEvent& aEvent )
{
    if( GetScreen() )
        aEvent.Enable( GetScreen()->GetRedoCommandCount() > 0 );
}


void EDA_DRAW_FRAME::OnUpdateUnits( wxUpdateUIEvent& aEvent )
{
    bool enable;

    enable = ( ((aEvent.GetId() == ID_TB_OPTIONS_SELECT_UNIT_MM) && (g_UserUnit == MILLIMETRES))
            || ((aEvent.GetId() == ID_TB_OPTIONS_SELECT_UNIT_INCH) && (g_UserUnit == INCHES)) );

    aEvent.Check( enable );
    DisplayUnitsMsg();
}


void EDA_DRAW_FRAME::OnUpdateGrid( wxUpdateUIEvent& aEvent )
{
    wxString tool_tip = IsGridVisible() ? _( "Hide grid" ) : _( "Show grid" );

    aEvent.Check( IsGridVisible() );
    m_optionsToolBar->SetToolShortHelp( ID_TB_OPTIONS_SHOW_GRID, tool_tip );
}


void EDA_DRAW_FRAME::OnUpdateCrossHairStyle( wxUpdateUIEvent& aEvent )
{
    aEvent.Check( m_cursorShape );
}


void EDA_DRAW_FRAME::ReCreateAuxiliaryToolbar()
{
}


void EDA_DRAW_FRAME::ReCreateMenuBar()
{
}


void EDA_DRAW_FRAME::OnHotKey( wxDC* aDC, int aHotKey, const wxPoint& aPosition, EDA_ITEM* aItem )
{
}


void EDA_DRAW_FRAME::ToolOnRightClick( wxCommandEvent& event )
{
}


void EDA_DRAW_FRAME::PrintPage( wxDC* aDC,LAYER_MSK aPrintMask, bool aPrintMirrorMode, void* aData )
{
    wxMessageBox( wxT("EDA_DRAW_FRAME::PrintPage() error") );
}


void EDA_DRAW_FRAME::OnSelectGrid( wxCommandEvent& event )
{
    int* clientData;
    int  id = ID_POPUP_GRID_LEVEL_100;

    if( event.GetEventType() == wxEVT_COMMAND_COMBOBOX_SELECTED )
    {
        if( m_gridSelectBox == NULL )
            return;

        /*
         * Don't use wxCommandEvent::GetClientData() here.  It always
         * returns NULL in GTK.  This solution is not as elegant but
         * it works.
         */
        int index = m_gridSelectBox->GetSelection();
        wxASSERT( index != wxNOT_FOUND );
        clientData = (int*) m_gridSelectBox->wxItemContainer::GetClientData( index );

        if( clientData != NULL )
            id = *clientData;
    }
    else
    {
        id = event.GetId();

        /* Update the grid select combobox if the grid size was changed
         * by menu event.
         */
        if( m_gridSelectBox != NULL )
        {
            for( size_t i = 0; i < m_gridSelectBox->GetCount(); i++ )
            {
                clientData = (int*) m_gridSelectBox->wxItemContainer::GetClientData( i );

                if( clientData && id == *clientData )
                {
                    m_gridSelectBox->SetSelection( i );
                    break;
                }
            }
        }
    }

    BASE_SCREEN* screen = GetScreen();

    if( screen->GetGridId() == id )
        return;

    /*
     * This allows for saving non-sequential command ID offsets used that
     * may be used in the grid size combobox.  Do not use the selection
     * index returned by GetSelection().
     */
    m_LastGridSizeId = id - ID_POPUP_GRID_LEVEL_1000;
    screen->SetGrid( id );
    SetCrossHairPosition( RefPos( true ) );

    if( m_galCanvasActive )
    {
        m_galCanvas->GetGAL()->SetGridSize( VECTOR2D( screen->GetGrid().m_Size.x,
                                                      screen->GetGrid().m_Size.y ) );
        m_galCanvas->GetView()->MarkTargetDirty( KiGfx::TARGET_NONCACHED );
    }

    RefreshCanvas();
}


void EDA_DRAW_FRAME::OnSelectZoom( wxCommandEvent& event )
{
    if( m_zoomSelectBox == NULL )
        return;                        // Should not happen!

    int id = m_zoomSelectBox->GetCurrentSelection();

    if( id < 0 || !( id < (int)m_zoomSelectBox->GetCount() ) )
        return;

    if( id == 0 )                      // Auto zoom (Fit in Page)
    {
        Zoom_Automatique( true );
    }
    else
    {
        id--;
        double selectedZoom = GetScreen()->m_ZoomList[id];

        if( GetScreen()->GetZoom() == selectedZoom )
            return;

        GetScreen()->SetZoom( selectedZoom );

        if( m_galCanvasActive )
        {
            // Apply computed view settings to GAL
            KiGfx::VIEW* view = m_galCanvas->GetView();
            KiGfx::GAL* gal = m_galCanvas->GetGAL();

            double zoomFactor = gal->GetWorldScale() / gal->GetZoomFactor();
            double zoom = 1.0 / ( zoomFactor * GetZoom() );

            view->SetScale( zoom );
            m_galCanvas->Refresh();
        }
        else
            RedrawScreen( GetScrollCenterPosition(), false );
    }
}


double EDA_DRAW_FRAME::GetZoom()
{
    return GetScreen()->GetZoom();
}


void EDA_DRAW_FRAME::OnMouseEvent( wxMouseEvent& event )
{
    event.Skip();
}


void EDA_DRAW_FRAME::OnLeftDClick( wxDC* DC, const wxPoint& MousePos )
{
}


void EDA_DRAW_FRAME::DisplayToolMsg( const wxString& msg )
{
    SetStatusText( msg, 5 );
}


void EDA_DRAW_FRAME::DisplayUnitsMsg()
{
    wxString msg;

    switch( g_UserUnit )
    {
    case INCHES:
        msg = _( "Inches" );
        break;

    case MILLIMETRES:
        msg = _( "mm" );
        break;

    default:
        msg = _( "Units" );
        break;
    }

    SetStatusText( msg, 4 );
}



void EDA_DRAW_FRAME::OnSize( wxSizeEvent& SizeEv )
{
    m_FrameSize = GetClientSize( );

    SizeEv.Skip();
}


void EDA_DRAW_FRAME::SetToolID( int aId, int aCursor, const wxString& aToolMsg )
{
    // Keep default cursor in toolbars
    SetCursor( wxNullCursor );

    // Change m_canvas cursor if requested.
    if( m_canvas && aCursor >= 0 )
        m_canvas->SetCurrentCursor( aCursor );

    DisplayToolMsg( aToolMsg );

    if( aId < 0 )
        return;

    wxCHECK2_MSG( aId >= ID_NO_TOOL_SELECTED, aId = ID_NO_TOOL_SELECTED,
                  wxString::Format( wxT( "Current tool ID cannot be set to %d." ), aId ) );

    m_toolId = aId;
}


wxPoint EDA_DRAW_FRAME::GetGridPosition( const wxPoint& aPosition ) const
{
    wxPoint pos = aPosition;

    if( m_currentScreen != NULL && m_snapToGrid )
        pos = GetNearestGridPosition( aPosition );

    return pos;
}


int EDA_DRAW_FRAME::ReturnBlockCommand( int key )
{
    return 0;
}


void EDA_DRAW_FRAME::InitBlockPasteInfos()
{
    GetScreen()->m_BlockLocate.ClearItemsList();
    m_canvas->SetMouseCaptureCallback( NULL );
}


void EDA_DRAW_FRAME::HandleBlockPlace( wxDC* DC )
{
}


bool EDA_DRAW_FRAME::HandleBlockEnd( wxDC* DC )
{
    return false;
}


void EDA_DRAW_FRAME::SetLanguage( wxCommandEvent& event )
{
    EDA_BASE_FRAME::SetLanguage( event );
}


void EDA_DRAW_FRAME::UpdateStatusBar()
{
    wxString        Line;
    BASE_SCREEN*    screen = GetScreen();

    if( !screen )
        return;

    // Display Zoom level: zoom = zoom_coeff/ZoomScalar
    Line.Printf( wxT( "Z %g" ), screen->GetZoom() );

    SetStatusText( Line, 1 );

    // Absolute and relative cursor positions are handled by overloading this function and
    // handling the internal to user units conversion at the appropriate level.

    // refresh units display
    DisplayUnitsMsg();
}


void EDA_DRAW_FRAME::LoadSettings()
{
    wxASSERT( wxGetApp().GetSettings() != NULL );

    wxConfig* cfg = wxGetApp().GetSettings();

    EDA_BASE_FRAME::LoadSettings();
    cfg->Read( m_FrameName + CursorShapeEntryKeyword, &m_cursorShape, ( long )0 );
    bool btmp;

    if ( cfg->Read( m_FrameName + ShowGridEntryKeyword, &btmp ) )
        SetGridVisibility( btmp );

    int itmp;

    if( cfg->Read( m_FrameName + GridColorEntryKeyword, &itmp ) )
        SetGridColor( ColorFromInt( itmp ) );

    cfg->Read( m_FrameName + LastGridSizeId, &m_LastGridSizeId, 0L );
}


void EDA_DRAW_FRAME::SaveSettings()
{
    wxASSERT( wxGetApp().GetSettings() != NULL );

    wxConfig* cfg = wxGetApp().GetSettings();

    EDA_BASE_FRAME::SaveSettings();
    cfg->Write( m_FrameName + CursorShapeEntryKeyword, m_cursorShape );
    cfg->Write( m_FrameName + ShowGridEntryKeyword, IsGridVisible() );
    cfg->Write( m_FrameName + GridColorEntryKeyword, ( long ) GetGridColor() );
    cfg->Write( m_FrameName + LastGridSizeId, ( long ) m_LastGridSizeId );
}


void EDA_DRAW_FRAME::AppendMsgPanel( const wxString& textUpper,
                                     const wxString& textLower,
                                     EDA_COLOR_T color, int pad )
{
    if( m_messagePanel == NULL )
        return;

    m_messagePanel->AppendMessage( textUpper, textLower, color, pad );
}


void EDA_DRAW_FRAME::ClearMsgPanel( void )
{
    if( m_messagePanel == NULL )
        return;

    m_messagePanel->EraseMsgBox();
}


void EDA_DRAW_FRAME::SetMsgPanel( const MSG_PANEL_ITEMS& aList )
{
    if( m_messagePanel == NULL && !aList.empty() )
        return;

    ClearMsgPanel();

    for( unsigned i = 0;  i < aList.size();  i++ )
        m_messagePanel->AppendMessage( aList[i] );
}


void EDA_DRAW_FRAME::SetMsgPanel( EDA_ITEM* aItem )
{
    wxCHECK_RET( aItem != NULL, wxT( "Invalid EDA_ITEM pointer.  Bad programmer." ) );

    MSG_PANEL_ITEMS items;
    aItem->GetMsgPanelInfo( items );
    SetMsgPanel( items );
}


wxString EDA_DRAW_FRAME::CoordinateToString( int aValue, bool aConvertToMils ) const
{
    return ::CoordinateToString( aValue, aConvertToMils );
}

wxString EDA_DRAW_FRAME::LengthDoubleToString( double aValue, bool aConvertToMils ) const
{
    return ::LengthDoubleToString( aValue, aConvertToMils );
}


bool EDA_DRAW_FRAME::HandleBlockBegin( wxDC* aDC, int aKey, const wxPoint& aPosition )
{
    BLOCK_SELECTOR* Block = &GetScreen()->m_BlockLocate;

    if( ( Block->GetCommand() != BLOCK_IDLE ) || ( Block->GetState() != STATE_NO_BLOCK ) )
        return false;

    Block->SetCommand( (BLOCK_COMMAND_T) ReturnBlockCommand( aKey ) );

    if( Block->GetCommand() == 0 )
        return false;

    switch( Block->GetCommand() )
    {
    case BLOCK_IDLE:
        break;

    case BLOCK_MOVE:                /* Move */
    case BLOCK_DRAG:                /* Drag */
    case BLOCK_COPY:                /* Copy */
    case BLOCK_DELETE:              /* Delete */
    case BLOCK_SAVE:                /* Save */
    case BLOCK_ROTATE:              /* Rotate 90 deg */
    case BLOCK_FLIP:                /* Flip */
    case BLOCK_ZOOM:                /* Window Zoom */
    case BLOCK_MIRROR_X:
    case BLOCK_MIRROR_Y:            /* mirror */
    case BLOCK_PRESELECT_MOVE:      /* Move with preselection list*/
        Block->InitData( m_canvas, aPosition );
        break;

    case BLOCK_PASTE:
        Block->InitData( m_canvas, aPosition );
        Block->SetLastCursorPosition( wxPoint( 0, 0 ) );
        InitBlockPasteInfos();

        if( Block->GetCount() == 0 )      /* No data to paste */
        {
            DisplayError( this, wxT( "No Block to paste" ), 20 );
            GetScreen()->m_BlockLocate.SetCommand( BLOCK_IDLE );
            m_canvas->SetMouseCaptureCallback( NULL );
            return true;
        }

        if( !m_canvas->IsMouseCaptured() )
        {
            Block->ClearItemsList();
            DisplayError( this,
                          wxT( "EDA_DRAW_FRAME::HandleBlockBegin() Err: m_mouseCaptureCallback NULL" ) );
            return true;
        }

        Block->SetState( STATE_BLOCK_MOVE );
        m_canvas->CallMouseCapture( aDC, aPosition, false );
        break;

    default:
        {
            wxString msg;
            msg << wxT( "EDA_DRAW_FRAME::HandleBlockBegin() error: Unknown command " ) <<
            Block->GetCommand();
            DisplayError( this, msg );
        }
        break;
    }

    Block->SetMessageBlock( this );
    return true;
}


// See comment in classpcb.cpp near line 66
//static const double MAX_AXIS = 1518500251;

// However I am not seeing a problem with this size yet:
static const double MAX_AXIS = INT_MAX - 100;

#define VIRT_MIN    (-MAX_AXIS/2.0)     ///< min X or Y coordinate in virtual space
#define VIRT_MAX    (MAX_AXIS/2.0)      ///< max X or Y coordinate in virtual space


void EDA_DRAW_FRAME::AdjustScrollBars( const wxPoint& aCenterPositionIU )
{
    BASE_SCREEN* screen = GetScreen();

    if( !screen || !m_canvas )
        return;

    double scale = screen->GetScalingFactor();

    wxLogTrace( traceScrollSettings, wxT( "Center Position = ( %d, %d ), scale = %.10g" ),
                aCenterPositionIU.x, aCenterPositionIU.y, scale );

    // Calculate the portion of the drawing that can be displayed in the
    // client area at the current zoom level.

    // visible viewport in device units ~ pixels
    wxSize  clientSizeDU = m_canvas->GetClientSize();

    // Size of the client window in IU
    DSIZE   clientSizeIU( clientSizeDU.x / scale, clientSizeDU.y / scale );

    // Full drawing or "page" rectangle in internal units
    DBOX    pageRectIU( wxPoint( 0, 0 ), wxSize( GetPageSizeIU().x, GetPageSizeIU().y ) );

    // The upper left corner of the client rectangle in internal units.
    double xIU = aCenterPositionIU.x - clientSizeIU.x / 2.0;
    double yIU = aCenterPositionIU.y - clientSizeIU.y / 2.0;

    // If drawn around the center, adjust the client rectangle accordingly.
    if( screen->m_Center )
    {
        // half page offset.
        xIU += pageRectIU.GetWidth()  / 2.0;
        yIU += pageRectIU.GetHeight() / 2.0;
    }

    DBOX    clientRectIU( wxPoint( xIU, yIU ), wxSize( clientSizeIU.x, clientSizeIU.y ) );
    wxPoint centerPositionIU;

    // put "int" limits on the clientRect
    if( clientRectIU.GetLeft() < VIRT_MIN )
        clientRectIU.MoveLeftTo( VIRT_MIN );
    if( clientRectIU.GetTop() < VIRT_MIN )
        clientRectIU.MoveTopTo( VIRT_MIN );
    if( clientRectIU.GetRight() > VIRT_MAX )
        clientRectIU.MoveRightTo( VIRT_MAX );
    if( clientRectIU.GetBottom() > VIRT_MAX )
        clientRectIU.MoveBottomTo( VIRT_MAX );

    centerPositionIU.x = KiROUND( clientRectIU.GetX() + clientRectIU.GetWidth() / 2 );
    centerPositionIU.y = KiROUND( clientRectIU.GetY() + clientRectIU.GetHeight() / 2 );

    if( screen->m_Center )
    {
        centerPositionIU.x -= KiROUND( pageRectIU.GetWidth() / 2.0 );
        centerPositionIU.y -= KiROUND( pageRectIU.GetHeight() / 2.0 );
    }

    DSIZE   virtualSizeIU;

    if( pageRectIU.GetLeft() < clientRectIU.GetLeft() && pageRectIU.GetRight() > clientRectIU.GetRight() )
    {
        virtualSizeIU.x = pageRectIU.GetSize().x;
    }
    else
    {
        double pageCenterX    = pageRectIU.GetX()   + ( pageRectIU.GetWidth() / 2 );
        double clientCenterX  = clientRectIU.GetX() + ( clientRectIU.GetWidth() / 2 );

        if( clientRectIU.GetWidth() > pageRectIU.GetWidth() )
        {
            if( pageCenterX > clientCenterX )
                virtualSizeIU.x = ( pageCenterX - clientRectIU.GetLeft() ) * 2;
            else if( pageCenterX < clientCenterX )
                virtualSizeIU.x = ( clientRectIU.GetRight() - pageCenterX ) * 2;
            else
                virtualSizeIU.x = clientRectIU.GetWidth();
        }
        else
        {
            if( pageCenterX > clientCenterX )
                virtualSizeIU.x = pageRectIU.GetWidth() + ( (pageRectIU.GetLeft() - clientRectIU.GetLeft() ) * 2 );
            else if( pageCenterX < clientCenterX )
                virtualSizeIU.x = pageRectIU.GetWidth() + ( (clientRectIU.GetRight() - pageRectIU.GetRight() ) * 2 );
            else
                virtualSizeIU.x = pageRectIU.GetWidth();
        }
    }

    if( pageRectIU.GetTop() < clientRectIU.GetTop() && pageRectIU.GetBottom() > clientRectIU.GetBottom() )
    {
        virtualSizeIU.y = pageRectIU.GetSize().y;
    }
    else
    {
        double pageCenterY   = pageRectIU.GetY()   + ( pageRectIU.GetHeight() / 2 );
        double clientCenterY = clientRectIU.GetY() + ( clientRectIU.GetHeight() / 2 );

        if( clientRectIU.GetHeight() > pageRectIU.GetHeight() )
        {
            if( pageCenterY > clientCenterY )
                virtualSizeIU.y = ( pageCenterY - clientRectIU.GetTop() ) * 2;
            else if( pageCenterY < clientCenterY )
                virtualSizeIU.y = ( clientRectIU.GetBottom() - pageCenterY ) * 2;
            else
                virtualSizeIU.y = clientRectIU.GetHeight();
        }
        else
        {
            if( pageCenterY > clientCenterY )
                virtualSizeIU.y = pageRectIU.GetHeight() +
                                ( ( pageRectIU.GetTop() - clientRectIU.GetTop() ) * 2 );
            else if( pageCenterY < clientCenterY )
                virtualSizeIU.y = pageRectIU.GetHeight() +
                                ( ( clientRectIU.GetBottom() - pageRectIU.GetBottom() ) * 2 );
            else
                virtualSizeIU.y = pageRectIU.GetHeight();
        }
    }

    // put "int" limits on the virtualSizeIU
    virtualSizeIU.x = std::min( virtualSizeIU.x, MAX_AXIS );
    virtualSizeIU.y = std::min( virtualSizeIU.y, MAX_AXIS );

    if( screen->m_Center )
    {
        screen->m_DrawOrg.x = -KiROUND( virtualSizeIU.x / 2.0 );
        screen->m_DrawOrg.y = -KiROUND( virtualSizeIU.y / 2.0 );
    }
    else
    {
        screen->m_DrawOrg.x = -KiROUND( ( virtualSizeIU.x - pageRectIU.GetWidth() )  / 2.0 );
        screen->m_DrawOrg.y = -KiROUND( ( virtualSizeIU.y - pageRectIU.GetHeight() ) / 2.0 );
    }

    /* Always set scrollbar pixels per unit to 1 unless you want the zoom
     * around cursor to jump around.  This reported problem occurs when the
     * zoom point is not on a pixel per unit increment.  If you set the
     * pixels per unit to 10, you have potential for the zoom point to
     * jump around +/-5 pixels from the nearest grid point.
     */
    screen->m_ScrollPixelsPerUnitX = screen->m_ScrollPixelsPerUnitY = 1;

    // Number of scroll bar units for the given zoom level in device units.
    double unitsX = virtualSizeIU.x * scale;
    double unitsY = virtualSizeIU.y * scale;

    // Calculate the scroll bar position in internal units to place the
    // center position at the center of client rectangle.
    SetScrollCenterPosition( centerPositionIU );

    double posX = centerPositionIU.x - clientRectIU.GetWidth()  / 2.0 - screen->m_DrawOrg.x;
    double posY = centerPositionIU.y - clientRectIU.GetHeight() / 2.0 - screen->m_DrawOrg.y;

    // Convert scroll bar position to device units.
    posX = KiROUND( posX * scale );
    posY = KiROUND( posY * scale );

    if( posX < 0 )
    {
        wxLogTrace( traceScrollSettings, wxT( "Required scroll bar X position %.10g" ), posX );
        posX = 0;
    }

    if( posX > unitsX )
    {
        wxLogTrace( traceScrollSettings, wxT( "Required scroll bar X position %.10g" ), posX );
        posX = unitsX;
    }

    if( posY < 0 )
    {
        wxLogTrace( traceScrollSettings, wxT( "Required scroll bar Y position %.10g" ), posY );
        posY = 0;
    }

    if( posY > unitsY )
    {
        wxLogTrace( traceScrollSettings, wxT( "Required scroll bar Y position %.10g" ), posY );
        posY = unitsY;
    }

    screen->m_ScrollbarPos    = wxPoint( KiROUND( posX ),  KiROUND( posY ) );
    screen->m_ScrollbarNumber = wxSize( KiROUND( unitsX ), KiROUND( unitsY ) );

    wxLogTrace( traceScrollSettings,
                wxT( "Drawing = (%.10g, %.10g), Client = (%.10g, %.10g), Offset = (%d, %d), SetScrollbars(%d, %d, %d, %d, %d, %d)" ),
                virtualSizeIU.x, virtualSizeIU.y, clientSizeIU.x, clientSizeIU.y,
                screen->m_DrawOrg.x, screen->m_DrawOrg.y,
                screen->m_ScrollPixelsPerUnitX, screen->m_ScrollPixelsPerUnitY,
                screen->m_ScrollbarNumber.x, screen->m_ScrollbarNumber.y,
                screen->m_ScrollbarPos.x, screen->m_ScrollbarPos.y );

    bool            noRefresh = true;

    m_canvas->SetScrollbars( screen->m_ScrollPixelsPerUnitX,
                             screen->m_ScrollPixelsPerUnitY,
                             screen->m_ScrollbarNumber.x,
                             screen->m_ScrollbarNumber.y,
                             screen->m_ScrollbarPos.x,
                             screen->m_ScrollbarPos.y, noRefresh );
}


void EDA_DRAW_FRAME::UseGalCanvas( bool aEnable )
{
    KiGfx::VIEW* view = m_galCanvas->GetView();
    KiGfx::GAL* gal = m_galCanvas->GetGAL();

    double zoomFactor = gal->GetWorldScale() / gal->GetZoomFactor();

    // Display the same view after canvas switching
    if( aEnable )
    {
        BASE_SCREEN* screen = GetScreen();

        // Switch to GAL rendering
        if( !m_galCanvasActive )
        {
            // Set up viewport
            double zoom = 1.0 / ( zoomFactor * m_canvas->GetZoom() );
            view->SetScale( zoom );
            view->SetCenter( VECTOR2D( m_canvas->GetScreenCenterLogicalPosition() ) );
        }

        // Set up grid settings
        gal->SetGridVisibility( IsGridVisible() );
        gal->SetGridSize( VECTOR2D( screen->GetGridSize().x, screen->GetGridSize().y ) );
<<<<<<< HEAD
        gal->SetGridOrigin( VECTOR2D( screen->GetGridOrigin() ) );
=======
        gal->SetGridOrigin( VECTOR2D( GetGridOrigin() ) );
        gal->SetGridOriginMarkerSize( 15 );
        gal->SetGridDrawThreshold( 10 );
>>>>>>> f65da3d9
    }
    else
    {
        // Switch to standard rendering
        if( m_galCanvasActive )
        {
            // Change view settings only if GAL was active previously
            double zoom = 1.0 / ( zoomFactor * view->GetScale() );
            m_canvas->SetZoom( zoom );

            VECTOR2D center = view->GetCenter();
            RedrawScreen( wxPoint( center.x, center.y ), false );
        }
    }

    m_canvas->SetEvtHandlerEnabled( !aEnable );
    m_galCanvas->SetEvtHandlerEnabled( aEnable );

    // Switch panes
    m_auimgr.GetPane( wxT( "DrawFrame" ) ).Show( !aEnable );
    m_auimgr.GetPane( wxT( "DrawFrameGal" ) ).Show( aEnable );
    m_auimgr.Update();

    m_galCanvasActive = aEnable;
<<<<<<< HEAD

    if( aEnable )
        m_galCanvas->SetFocus();
}
=======
}

//-----< BASE_SCREEN API moved here >--------------------------------------------

wxPoint EDA_DRAW_FRAME::GetCrossHairPosition( bool aInvertY ) const
{
    // subject to change, borrow from old BASE_SCREEN for now.

    BASE_SCREEN* screen = GetScreen();  // virtual call
    return screen->getCrossHairPosition( aInvertY );
}


void EDA_DRAW_FRAME::SetCrossHairPosition( const wxPoint& aPosition, bool aSnapToGrid )
{
    BASE_SCREEN* screen = GetScreen();  // virtual call
    screen->setCrossHairPosition( aPosition, GetGridOrigin(), aSnapToGrid );
}


wxPoint EDA_DRAW_FRAME::GetCursorPosition( bool aOnGrid, wxRealPoint* aGridSize ) const
{
    BASE_SCREEN* screen = GetScreen();  // virtual call
    return screen->getCursorPosition( aOnGrid, GetGridOrigin(), aGridSize );
}


wxPoint EDA_DRAW_FRAME::GetNearestGridPosition( const wxPoint& aPosition, wxRealPoint* aGridSize ) const
{
    BASE_SCREEN* screen = GetScreen();  // virtual call
    return screen->getNearestGridPosition( aPosition, GetGridOrigin(), aGridSize );
}


wxPoint EDA_DRAW_FRAME::GetCrossHairScreenPosition() const
{
    BASE_SCREEN* screen = GetScreen();  // virtual call
    return screen->getCrossHairScreenPosition();
}


void EDA_DRAW_FRAME::SetMousePosition( const wxPoint& aPosition )
{
    BASE_SCREEN* screen = GetScreen();  // virtual call
    screen->setMousePosition( aPosition );
}


wxPoint EDA_DRAW_FRAME::RefPos( bool useMouse ) const
{
    BASE_SCREEN* screen = GetScreen();  // virtual call
    return screen->refPos( useMouse );
}


const wxPoint& EDA_DRAW_FRAME::GetScrollCenterPosition() const
{
    BASE_SCREEN* screen = GetScreen();  // virtual call
    return screen->getScrollCenterPosition();
}


void EDA_DRAW_FRAME::SetScrollCenterPosition( const wxPoint& aPoint )
{
    BASE_SCREEN* screen = GetScreen();  // virtual call
    screen->setScrollCenterPosition( aPoint );
}

//-----</BASE_SCREEN API moved here >--------------------------------------------
>>>>>>> f65da3d9
<|MERGE_RESOLUTION|>--- conflicted
+++ resolved
@@ -228,7 +228,6 @@
 void EDA_DRAW_FRAME::OnToggleGridState( wxCommandEvent& aEvent )
 {
     SetGridVisibility( !IsGridVisible() );
-
     if( m_galCanvasActive )
     {
         m_galCanvas->GetGAL()->SetGridVisibility( IsGridVisible() );
@@ -977,13 +976,7 @@
         // Set up grid settings
         gal->SetGridVisibility( IsGridVisible() );
         gal->SetGridSize( VECTOR2D( screen->GetGridSize().x, screen->GetGridSize().y ) );
-<<<<<<< HEAD
-        gal->SetGridOrigin( VECTOR2D( screen->GetGridOrigin() ) );
-=======
         gal->SetGridOrigin( VECTOR2D( GetGridOrigin() ) );
-        gal->SetGridOriginMarkerSize( 15 );
-        gal->SetGridDrawThreshold( 10 );
->>>>>>> f65da3d9
     }
     else
     {
@@ -1008,13 +1001,10 @@
     m_auimgr.Update();
 
     m_galCanvasActive = aEnable;
-<<<<<<< HEAD
 
     if( aEnable )
         m_galCanvas->SetFocus();
 }
-=======
-}
 
 //-----< BASE_SCREEN API moved here >--------------------------------------------
 
@@ -1082,5 +1072,4 @@
     screen->setScrollCenterPosition( aPoint );
 }
 
-//-----</BASE_SCREEN API moved here >--------------------------------------------
->>>>>>> f65da3d9
+//-----</BASE_SCREEN API moved here >--------------------------------------------